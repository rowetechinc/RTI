RTI Changelog

RTI-3.4.11
 * In PD0ExporterWriter, fixed bug in PD0 Exporter with multiple configurations.
 - Added ExportWriter to handle writing a configuration in exporter.
 * In Pd0NmeaData, fixed the ID in the constructor.
 * In Pd0NmeaData, initialized the string list of NMEA data.
 - In Pd0ExporterWriter, removed the bin selection.
 * In Transform, set the velocity bad in ProfileTransform() and BottomTrackTransform() if not good data.
 - Made the Wait States for Advanced BREAK doubles in SendAdvancedBreak().
 - In MatlabMatrixExporter,  added Range of First Bin and Bin Size to ENS data.
 * In VelocityVector, in GenerateShipVectors, fixed bug with getting the size.
<<<<<<< HEAD
 * In Pd0BottomTrack and BottomTrackDataSet, remove screening the correlation data for PD0.
 * In FilePlayback, if the ensemble number is the same, then use datetime ticks for the key for the ensemble.
=======
 * In CsvExporterWriter, fixed bug with exporting CSV data with a 3 beam system.
>>>>>>> 5721bc32

RTI-3.4.10
 * In RemoveShipSpeed, in RemoveVelocityInstrument, check if the Instrument Velocity exist instead of Earth. 
 * In PD4_5Codec, check if the buffer has at least 1 byte when removing, in SearchForHeaderStart().
 * In MatlabMatrixExporterWriter, check if the data exist before trying to write it. 
 * In NmeaDataSet, fixed checking for a NaN GPS speed value and if GPS Speed is valid.
 - In DeploymentOptions, updated the GetBatteryList() to only list the 2 available types, alkaline and lithium.

RTI-3.4.9
 * In Pd0BottomTrack, inverted the sign of the Bottom Track Velocity when converting from RTI to PD0.
 * In AdcpDatabaseWriter, verify _eventWaitData is safe to use before setting.
 * Check _eventWaitData is closed for calling set. 
 * Added SyncRoot to Ensemble to lock it when modifying it.
 * In AdcpBinaryCodecNew, fixed bug with miss spelling of _incomingBufferLock as _incomingBuffer.  Then fixed thread handling of data.

RTI-3.4.8
 * In AdcpSubsystemCommands, changed the CepoIndex in the command to a Hex value.
 - Added PD0NmeaData.
 - Export PD0 NMEA data.
 * In AdcpDatabaseWriter, put a try/catch in Dispose if the writer is closed while still writing.
 * In AdcpSubsystemCommands, add CBI to all the command list.

RTI-3.4.7
 * Fixed bug in DecodeCSHOW with DecodeCWPRT and only 2 parameters.
 * In AdcpSubsystemCommand, increased the number of paramater for CBI from 2 to 3. AdcpSubsystemCommands.CBI_NUM_PARAM
 * Fixed bug in DecodeCSHOW with DecodeCBI() and added the interleave flag.
 - In MathHelper, added AddColumn and AddRow for 2D arrays.
 - Added Matlab Matrix exporter.
 - In Project, added RecordDbEnsemble() which takes a cache of ensembles.
 - In AdcpDatabaseWriter, Since no one uses the Ensemble ID in AddEnsembleToDatabase(), when adding an ensemble to the database, made it no ExecuteNonQuery.
 - Updated Events to use Sender and EventArgs.

RTI-3.4.6
 * Changed DilutionOfPrecision to not throw an exception but pass NaN.
 * Added CBTON and CBI to deployment command list.

RTI-3.4.5
 - Added Previous BT Range to ScreenMarkBadBelowBottom.
 - In BottomTrackDataSet, DvlDataSet and AncillaryDataSet, added IsUpwardFacing() to know the direction the ADCP is facing.
 - In AncillaryDataSet, added BinToDepth().
 - In AdcpCodec, clear the buffer if the format is not being used.
 - In Pd4_5Codec, lock the headerStart when clearing the codec.
 - In PD4_5Codec, made it match PD0 style.
 - In Ensemble added FileName.
 - In NmeaDataSet, check for exceptions in SetValue() and SetNmeaStringArray().
 - In SerialOptions, added 57600 baud rate.

RTI-3.4.4
 - In InstrumentVelocityDataSet and EarthVelocityDataSet, if no Water Profile, fix bug IsBinGood() to check if the bin is good.
 - In Subsystem, added GetBeamAngle() to give the beam angle for a given subsystem.
 - In Transform, get the correct Beam Angle based off the subsystem code.
 - In Subsystem, added new Subsystem codes.
 - In AdcpCodec, pass the original data format when the data is sent based off the codec used.
 - In Transform, know the original data format to know which beam matrix to use to transform the data.
 - In AdcpDvlCodecReadFile, AdcpBinaryCodecReadFile, AdcpPd0CodecReadFile, added original data format.
 - In IPlayback, added GetOrigDataFormat() to know the what format the data was recorded.
 - In FilePlayback and ProjectPlayback, pass the data format the data was recorded.
 - Added EnsExporterWriter.
 - Fixed bug in Pd6_13Codec where _buffer was not initialized and threw an exception.
 - Fixed bug in DvlCodec where _buffer was not initialized and threw an exception.
 - In EnsembleDataSet, made the default beam angle for PD0 20 degree.

RTI-3.4.3
 - Fixed bug by adding a line feed to the end EnsToPd6_13Codec.
 - Made the spacing for the PD6 data match the documentation.
 - In RemoveShipSpeed, added GetPreviousBottomTrackVelocity() to get the previous Bottom Track velocity to store for next iteration.
 - In ShipVelocityDataSet, added VelocityVectors.
 - In VelocityVector, added GenerateShipVectors().
 - Added AdcpUdp.
 - In BottomTrackDataSet, fixed bug if no beams in data.
 - In RemoveShipSpeed, check if Bottom Track has no beams.
 - In PD4_5Codec, fixed a bug where the thread lock holds in SearchForHeaderStart().
 - In SerialNumber, added option to add new line in GetSerialNumberDescString().

RTI-3.4.2
 - In Ensemble, added EnsembleWaterProfileTextOutput() to display all data as text.
 - In Subsystem, added IsVerticalBeam() to check if the code is for a vertical beam subsystem.
 - In FilePlayback, fixed bug in FindRtbEnsembles() when ensemble numbers are duplicated.
 - In all the codecs, make them in charge of clearing there buffers if the data is not in there format.
 - Added VmDas ASCII codec.
 - Added a Ship Velocity data set.  Also added Ship Velocity to Bottom Track dataset.
 - Added Ship coordinate transform to Transform.cs.
 - Added Water Mass Ship Data Set.
 - Added VmManualWaterTrack.cs.

RTI-3.4.1
 - Changed to ReadBytes to read in from the file to improve performance.
 - In AdcpDatabaseWriter, added WriteFileToDatabase() to write all the ensembles at once.

RTI-3.4.0
 - Add AdcpBinaryCodecReadFile to optimize reading binary files.
 - In BottomTrackDataSet, Add AddAdditionalBottomTrackData for PRTI03 sentence.
 - In Ensemble, Add AddAdditionalBottomTrackData for PRTI03 sentence.
 - Added AdcpCodecReadFile, AdcpBinaryCodecReadFile and AdcpDvlCodecReadFile.

RTI-3.3.2
 - In DvlDataSet, fixed bug with JSON decoding Pressure.   
 - In Status. Changed 0x0001 error to BT_Long_Lag.  
 - Added ScreenBadHeading to look for missing headings.
 - In Transform,  fixed bug for Q value. 
 - In FilePlayback, changed from list to dictionary to prevent playback being out of order.
 - In MatlabExporterWriter, check if the data is valid before converting.
 - In MathHelper, fixed PercentError() to calculate order correctly.
 - In CsvExportWriter, added Velocity Vector export.
 - In AdcpEthernet, improved download speed by removing all the buffers.  Now downloading about 16mb a minute in Ethernet mode.
 - Created an new ADCP Binary Codec, AdcpBinaryCodecNew.
 - In RangeTrackingDataSet, fixed bug exporting Range Tracking Data.
 - In DeploymentOptions, changed default battery to 38C.
 - In AdcpBinaryCodecNew, fixed bug missing GPS data when connected to computer.
 - In AdcpTcpIp, change to UTF-8 encoding for SendData().
 - In AdcpCommands, in DecodeDSDIR(), added ability for any .EN file to be downloaded.

RTI-3.3.1
 - Added RangeTracking column to the project.


RTI-3.3.0
 - Added Ship Error velocity to DVL data.
 - In MathHelper, added AdcpCorrection() to calculate the fudge factor number.
 - Added AdcpBinaryCodecForFiles to increase the performance by adding a MemoryStream to buffer the data.
 - Added MemoryStreamExtensions to add more to MemoryStream.
 - Added ScreeningScaleFactor.
 - Added AverageBinsTogether.
 - In Transform, Added GPS heading and Heading offset.

RTI-3.2.1
 - Changed the version number.
 - CsvExportWriter, fixed bug in EncodeCSV() if bin sizes were different between configurations.
 - In SerialConnection, in Connect(), reinitialize the Read thread when reconnecting.
 - In CsvExportWriter, fixed missing Range Tracking Header.  Fixed Correlation header.  Fixed Bottom Track extra ,.  Made it handle any number of beams in BT.
 - In MathHelper, added AngleDiff() to calculate the difference between 2 heading values.
 - In Ensemble, added WaterTracking in DecodePd0Ensemble().
 - In PD0, added WaterTracking in DecodeRtiEnsemble().
 - In AdcpSubsystemCommands, update GetWavesCommandList() to include CBTON.
 - In AdcpConfiguration, added AdditionalCommands to store additional commands.
 - In BottomTrackDataSet, fixed bug in IsEarthVelocityGood.
 - In AverageManager, make a clone of the ensemble to ensure not using the same reference.

RTI-3.2.0
 - Changed the version number.
 - In Pd6_13Codec, set the BT range values in SetBD().
 - In SystemSetupDataSet, check for missing JSON values in ReadJson.

RTI-3.1.1
 - Changed the version number.
 - BottomTrackDataSet allow BT to handle 3 beams.
 - In SystemSetupDataSet, added missing variables.
 - Added Adcp2InfoDataSet.
 - In Ensemble, added Adcp2InfoDataSet.
 - In AdcpBinaryCodec, fixed bug finding the header if a single 128 is found to early.

RTI-3.1.0
 - Changed the version number.
 - In AdcpCommands, added BreakStmtToString().
 - In SerialNumber, moved generating BaseHardwareList to the object declaration.
 - In EnsembleHelper, In SetVelocitiesBad(), work with any of number of beams.

RTI-3.0.5
 - Changed the version number.
 - AdcpCommands, added DiagSamp.
 - SerialConnection, moved displaying of the data to move the bottom.
 - In PD4_5Codec, added WaitOne(60000) to wakeup and check if we should close.
 - In FilePlayback, removed the file from the constructor and moved it to FindEnsembles().
 - Redid AdcpBinaryCodec.  Currently calling it AdcpBinaryCodec1.  Made it not use a thread.
 - In AdcpDvlCodec, removed the recusive call in ProcessData().
 - In PD4_5Codec, ensure the codec is shutdown properly.
 - In Pd0Codec, ensure the codec is shutdown properly.
 - In AdcpCodec, made all the incoming data run in a task to seperate threads.
 - In PD3Codec, PD4_5Codec and AdcpBinaryCodec, removed the thread.
 - Made all the codecs there own threads.
 - In PD4_5Codec, set the number of beams and the ensemble number.
 - In PD6_13Codec, fixed codec to also do playback and use the NMEA data.
 - In PD4_5Codec, fixed setting the beam numbers.
 - In IPlayback, added Name of file playing back.
 - In PlaybackFile, set the file name playing back.  
 - In ProjectPlayback, set the project name.
 - In AdcpCodec, check when to clear the codecs based on how many ensembles found.
 - In CsvExporterWriter, make the number format for decimal place US so decimals are not commas.
 - In SerialNumber, added a base hardware list.
 - In PD6_13Codec, verfiy the sentences are correct before processing them.
 - In IDvlData, set the NUM_ELEM as const.
 - In FilePlayback, read the file with a smaller buffer so large files will not take all the RAM in FindEnsembles().
 - In EnsembleDataSet, added Try/Catch block in Decode().
 - In PD4_5Codec, added _headerStartLock in ClearIncomingData().
 - In EnsembleHelper, in SetVelocitiesBad(), check the VelocityVectors size.
 - In PD4/5, PD0, DVL codec, added complete event.
 - In AdcpCodec, check for complete event for all the codec.


RTI-3.0.4
 - Changed the version number.
 - In BottomTrackDataSet, added GetRangeBin().
 - In AverageEarthVelocity, average Velocity Vectors.
 - In AverageBase, set the average velocity to bad if nothing is accumulated.
 - In GageHeightDataSet, fixed WriteJson() Status.
 - In VelocityVector, check how many beams in GenerateInstrumentVectors().
 - In InstrumentVelocityDataSet, check for the number of beams in IsBinGood().
 - In AdcpEthernet, added a timer to allow pinging through ethernet.
 - In AdcpEthernetOptions, added TimerInterval for the ping timing.
 - In AdcpBinaryWriter, improved processing large files and fast data.
 - In MathHelper, in CalculateDirection(), make the value between 0 and 360.
 - In AdcpBinaryCodec, added a try catch block in DecodeIncomingData().
 - In Status, added more status options.

RTI-3.0.3
 - Changed the version number.
 - In CsvExporterWriter, added GageHeight dataset.
 - In SystemSetupDataSet, fixed bug with Encode().
 - In BottomTrackDataSet, fixed bug with Encode().

RTI-3.0.2
 - Changed the version number.
 - In AdcpCommands, added CTRIG and GetDvlCommandList().
 - In DecodeCSHOW, added DecodeCTRIG().
 - In Commons, added ship coordinate transform to Transform.
 - In AdcpConfiguration, added EngPort.
 - In AdcpSubsystemCommands, added CBTFILT.
 - In AdcpCommands, added C232OUT, C422OUT, C485OUT and CWSSC.
 - In AdcpCommands, changed CERECORD_EnsemblePing from a bool to a AdcpRecordOptions.
 - Added PD4_5Codec to decode PD4 and PD5 data.
 - In DvlDataSet, added DMG data.
 - In AdcpEthernetOptions, changed values to unit.
 - In AdcpCommand, added DecodeCommandSet() to decode a command set.
 - In PniPrimeCompassBinaryCodec, fixed bug with SetAllDataComponentsCommand() adding missing IZAligned.
 - In Pd6_13Codec, Fixed bug in FindSentence() when bad data is given.
 - In IDvlData, added Leak Detection to TS.
 - In Ensemble, fixed bug with JSON_STR_ISDVLAVAIL value.
 - In MathHelper, added milliseconds in TimeSpanPrettyFormat().
 - In Pd6_13, fixed SetTS() to set the first and last ping time.
 - In AdcpConfiguration, added flags if GPS and NMEA ports enabled.
 - In PD4_5Codec, verified the _currentEnsembleSize was at least greater than the header size in DecodeIncomingData().
 - In PD6_13Codec, fixed bug in FindSentence() removing bad characters.
 - In AdcpBinaryCodec, Pd0Codec, PD4_5Codec, fixed bug to check if the buffer is empty.
 - In MathHelper, added DoubleToByteArray().
 - In ProfileEngineeringDataSet, fixed a bug in WriteJson() using the right array length.
 - In BaseDataSet, added Range Tracking values.
 - In AdcpBinaryCodec, added Range Tracking DataSet.
 - In DbCommons, added COL_RANGETRACKING_DS and RangeTracking.
 - In AdcpDatabaseCodec, added Range Tracking DataSet.
 - In ExportOptions, added IsRangeTrackingDataSetOn.
 - In CsvExporterWriter, added Range Tracking dataset.
 - In Ensemble, added RangeTrackingDataSet.
 - In ExportOptions, added PressureOffset and CorrelationThreshold.
 - In FilePlayback, changed FindEnsembles() to load the file in one block.
 - In Pd4_5, added header lock.
 - In RangeTrackingDataSet added NumBeams.
 - In Playback, Fixed loading the files to wait for all the data to be decoded.
 - In AdcpImportBinaryFile, use the FilePlayback to read in the ensemble data.
 - In FilePlayback, close the ProcessDataCompleteEvent in Dispose.
 - In Pd0Codec, lock the buffer in VerifyHeaderStart().
 - In AdcpBinaryCodec, in DecodeIncomingData() i need to wait for the buffer to have enough bytes to decode an ensemble.
 - In FilePlayback, fixed waiting for the file to be loaded into the codec before moving on.
 - In CsvExporterWriter, added NMEA dataset.
 - In PniPrimeCompassBinaryCodec, added ToString for PniDataResponse.
 - In FilePlayback, add constructor that takes only a single file.

RTI-3.0.1
 - Changed the version number.
 - In DbCommon, removed DataTransaction from GetDataTableFromProjectDb(cnn,...) and RunQueryOnProjectDb(cnn,...) and RunQueryOnProjectDb().
 - In AdcpDatabaseReader, in ReadEnsemble(), make the query take the connection so new connections will not need to be made with each call.
 - Added ProjectPlayback.
 - Added PlaybackArgs.
 - In AdcpBinaryCodec, changed the incoming buffer to BlockingCollection to remove the locks.  Optimized searching for the start of an ensemble.
 - Added FlilePlayback.
 - In FilePlayback, allow multiple files to be selected to import.
 - In Pd6_13, fixed bug in FindSentence() looking for the next start location.
 - In IDvlData, fixed bug with TS not setting the Date and Time.
 - In Pd6_13, fixed bug in SetBE() setting the earth bottom track velocities.
 - In AdcpBinaryCodec and Pd0Codec, Abort and Join the processing thread on StopThread.

RTI-3.0.0
 - Changed the version number.
 - Updated .NET to version 4.5.1.
 - Updated Newtonsoft.JSON.
 - Removed the error message for the Thread Abort Exception.
 - Updated SQLite to 1.0.93.0.
 - Updated NUnit and NUnit.Runners to 2.6.3.
 - Updated EntityFramework to 6.1.1.
 - CsvExporterWriter, fixed the spacing for missing datasets.
 - In RemoveShipSpeed, get the heading from the GPS before using the bottom track heading to remove the ship speed when using GPS speed.

RTI-2.23.0
 - Changed the version number.
 - Added Averagers for Bottom Track, Earth Vel, Instrument Vel and Beam vel.
 - In AverageManager, added Bottom Track, Earth Vel, Instrument Vel and Beam vel to average.
 - In Pd6_13Codec, fixed bug in SetBS() and FindSentence().
 - In AverageBottomTrack, fixed a bug in SetTimeAndCount().
 - In IDvlData, changed Convert() to TryParse() and initialized the values.
 - In AverageManager, moved the logic for removing accumulated data from the averager to the manager.
 - In Ensemble, added EncodeJSON().
 - In Pd0VariableLeader and Pd0FixedLeader, check if the values are given in DecodeRtiEnsemble().
 - In ExportOptions, added SetMaxBin() set all the max bin values.
 - In SystemSetupDataSet, fixed checking if the voltage existed in Decode().
 - In AdcpEthernetOption, added Port property.
 - In MathHelper, added functions to set and get byte arrays for strings.
 - In AdcpDvlCodec, fixed a bug if AddIncomingData() received a null byte array.
 - In Status, added a comma to the status errors.
 - In AdcpDvlCodec, when adding PRTI30 and PRTI31 messages, replace the serialnumber subsystem with the correct value.
 - In SystemSetupDataSet, added and empty constructor.
 - In CorrelationDataSet, fixed bug in DecodePd0Ensemble() if numCodeRepeats is 0 or N is 0.
 - In Pd0Correlatoin, fixed bug in DecodeRtiEnsemble() if numCodeRepeats is 0 or N is 0.
 - In Pd0VariableLeader, fixed ensemble number to start with 1 in DecodeRtiEnsemble().
 - Added AdcpTcpIp.cs.
 - In AverageManagerOptions, added the IsRecording property.
 - In Common, added AVG_LTA_ENSEMBLE_FILE_EXT and AVG_STA_ENSEMBLE_FILE_EXT.
 - In MathHelper, added a try/catch block in SubArray().
 - In AncillaryDataSet, fixed a bug setting the ElementMulitplier and NumElements.
 - In EnsembleHelper, fixed a bug setting the ElementMulitplier and NumElements for EnsembleDataSet and AncillaryDataSet.
 - In BaseDataSet, changed the name of numBins and numBeams to NumElements and ElementMutiplier.
 - In Ensemble, fixed a bug setting the ElementMulitplier and NumElements for EnsembleDataSet and AncillaryDataSet.
 - In VelocityVector, added Instrument Velocity Vectors.  Made specific Earth and Instrument functions.
 - In EarthVelocityData, changed the name of the VelocityVector functions.
 - In InstrumentVelocityData, added VelocityVector.
 - In AdcpDvlCodec, removed trimming the sentence in FindSentence().
 - In VesselMountOptions, added SRC_STR_ADCP_GPS for ADCP GPS data.
 - In VmHeadingSource, set the heading based off the ADCP GPS data also.
 - In SerialConnection, force the thread to shutdown by sending an abort in Dispose().


RTI-2-22.1
 - Changed the version number.
 - In AdcpSerialPort, check every baud rate in TestSerialBaudConnection().
 - In Ensemble, added DvlDataSet.
 - Created Pd6_13Codec to decode PD6 and PD13 messages.
 - In Project, added DVL column to CreateProjectTables().  Bump rev to D8.
 - In DbCommon, added COL_DVL.
 - In AdcpDatabaseWriter, added writing the DVL dataset in WriteEnsembleDataToDatabase().
 - In Pd6_13Codec, fixed setting the time for the ensemble.
 - In IDvlData, added Sentence property and ToByteArray() in IDvlData.

RTI-2.22.0
 - Changed the version number.
 - In AdcpCommands, fixed finding the Hardware in DecodeBREAK().

RTI-2.21.4
 - Changed the version number.
 - In AdcpConfiguration, in AddConfiguration() checkc for a DVL serial number.
 - In AdcpDatabaseWriter, in ProcessDataThread(), check for a DVL serial number.
 - Added PD0.cs.
 - Added Pd0FixedLeader.cs.
 - Added Pd0Header.cs.
 - In AdcpEthernet, sped up the download process.
 - Added Pd0VariableLeader.cs.
 - In AmplitudeDataSet, added a simpler constructor and added DecodePd0Ensemble().
 - In CorrelationDataSet, added a simpler constructor and added DecodePd0Ensemble().
 - In BeamVelocityDataSet, added a simpler constructor and added DecodePd0Ensemble(). 
 - In InstrumentVelocityDataSet, added a simpler constructor and added DecodePd0Ensemble(). 
 - In EarthVelocityDataSet, added a simpler constructor and added DecodePd0Ensemble().
 - In GoodEarthDataSet, added a simpler constructor and added DecodePd0Ensemble(). 
 - In GoodBeamDataSet, added a simper constructor.
 - In Ensemble, BottomTrackDataSet, EnsembleDataSet and AncillaryDataSet, added a simpler constructor and added DecodePd0Ensemble(). 
 - In PD0, added constructor that data binary data.
 - Added Pd0Codec.
 - In Pd0ID, added unknown data type.  Added GetType().  Added Default IDs.
 - In AdcpBinaryWriter, changed _writeBuffer from a list to ConcurrentQueue.
 - In BottomTrackDataSet, in GetVelocityMagnitude() check for 4 beams.
 - In Pd0EchoIntensity, fixed code to handle vertical beams.
 - In Pd0Correlation, fixed code to handle vertical beams.
 - In Pd0BottomTrack, fixed code to handle vertical beams.
 - In Pd0PercentGood, fixed code to handle vertical beams.
 - In Pd0Velocity, fixed code to handle vertical beams.
 - Updated CsvExporter to select which datasets to export to the CSV file.
 - Updated Pd0Exporter to select which datasets to export to the PD0 file.
 - In Transform, added Correlation and SNR threshold.
 - In InstrumentVelocityDataSet, fixed bug in DecodePd0Ensemble() looking for bad velocity.
 - In BeamVelocityDataSet, fixed bug in DecodePd0Ensemble() looking for bad velocity.
 - In CorrelationDataSet, in DecodePd0Ensemble(), changed the conversion to match WH correlation values.
 - In AdcpSubsystemConfig, removed the IPredictor.

RTI-2.21.3
 - Changed the version number.
 - Added SystemSetupDataSet.
 - In Ensemble, added SystemSetupDataSet.
 - In AdcpBinaryCodec, added SystemSetupData to parser.
 - In Project, added SystemSetupDS column to CreateProjectTables().  Bump rev to D5.
 - In AdcpDatabaseWriter, added SystemSetupDataSet to project db file.
 - In DbCommon, added COL_SYSTEMSETUP_DS.
 - In Cache, changed dictionary to ConcurrentDictionary.
 - In Commons, added NMEA_FILE_EXT to file extensions.
 - In Project, added Gps and NMEA writers.
 - In AdcpDatabaseCodec, read in ProfileEngineering, BottomTrackEngineering and SystemSetup datasets.
 - In Project, added GPS1, GPS2, NMEA1, NMEA2 columns to CreateProjectTables().  Bump rev to D6.
 - In AdcpDatabaseCodec, added GPS1, GPS2, NMEA1 and NMEA2 column to the project db file.
 - In all the GPS sentences, put all parsing in a try block or used TryParse.
 - In AdcpDatabaseCodec, read in GPS1, GPS2, NMEA1 and NMEA2 data.
 - In AdcpDatabaseCodec, check if the column exist when parsing the data in ParseDataTables().
 - In Prti01Sentence and Prti02Sentence, fixed parsing the status value from hex to int in OnSentenceChanged().
 - In AdcpBinaryWriter, added filetype to know what type of binary file is being created.  This will set the file name and extension.
 - In EnsembleDataSet, added constructor that takes a PRTI03 sentence.
 - In AncillaryDataSet, added constructor that takes a PRTI03 sentence.
 - In BottomTrackDataSet, added constructor that takes a PRTI03 sentence.
 - In InstrumentWaterMassDataSet, added constructor that takes a PRTI03 sentence.  Added Q value.
 - In BaseDataSet, added Q value to Water Mass DataSet.
 - In Ensemble, added ability to decode PRIT03 sentence.
 - In AdcpDvlCodec, added ability to decode PRIT03 sentence.
 - In PRTI01Sentence and PRTI02Sentence, added Subsystem Configuration.
 - Added PRTI03Sentence.
 - Added PRTI30Sentence and PRTI31Sentence.
 - In DbCommons, Added COL_ADCPGPS.
 - In AdcpDatabaseWriter, added AdcpGps Column to the project to store the GPS data within the ADCP.
 - In Project, added AdcpGps column to CreateProjectTables().  Bump rev to D7.
 - In AdcpConfiguration, added VesselMountOptions to store vessel mount options.
 - In AdcpDatabaseWriter, removed the EnsembleNmea object and put the NMEA data in the ensemble.
 - In GpggaSentence, fixed a bug when parsing the Latitude and longitude.
 - In NmeaDataSet, added GPHDT.
 - Added VmHeadingSource.cs and VmHeadingOffset.cs.
 - In AdcpDatabaseWriter, write the position if the GPGGA message is given.
 - In DbCommons, Added COL_ENS_POSITION.
 - In AdcpDvlCodec, pass all the DVL data to as binary data to be recorded in SendData().
 - In PRTIXXXSentence, set the SubsystemConfig number as the same as the CEPO index in OnSentenceChanged(). 
 - In Firmware, in ToString(), display the SubSystemCode as a char.
 - In AdcpDatabaseCodec, fixed bug in WriteEnsembleDataToDatabase() where if GPS data was not present, the @position value was not set.
 - In PRTIXXXSentence, fixed constructor to take subsystem CEPO index.

RTI-2.21.2
 - Changed the version number.
 - Create ProfileEngineeringDataSet.
 - In Ensemble, added ProfileEngineeringDataSet.
 - In Ensemble, added BottomTrackEngineeringDataSet.
 - In AdcpBinaryCodec, added ProfileEngineeringData and BottomTrackEngineeringData to parser.
 - In AdcpDatabaseWriter, added ProfileEngineeringDataSet and BottomTrackEngineeringDataSet to the project db file.
 - In DbCommon, added COL_PROFILEENGINEERING_DS and COL_BOTTOMTRACKENGINEERING_DS.
 - In Project, added ProfileEngineeringDS and BottomTrackEngineeringDS columns to CreateProjectTables().  Bump rev to D4.

RTI-2.21.1
 - Changed the version number.
 - In Status, give the hex value error code with the error string and updated the error codes.

RTI-2.21.0
 - Changed the version number.
 - In SerialNumber, changed SubSystemsDict to a list.  The key was never used.  Ensure the subsystem has not been added to the list in AddConfig().
 - In DeploymentOptions, added DeploymentMode.
 - In AdcpConfiguration, changed SerialOptions to AdcpSerialOptions.  Added Gps1/2SerialOptions and Nmea1/2SerialOptions.
 - In Project, added EnableBackupBinaryWriter and _binaryWriterBackup to have a backup binary writer.
 - In AdcpBinaryWriter, made MaxFileSize a public property.
 - In AdcpBinaryWriter, changed contructor to take individual name, folder and serial number to a project will not be needed.
 - In DeploymentOptions, added InternalMemoryCardUsed and InternalMemoryCardTotal.
 - In DbCommon, added COL_CMD_PROJECT_OPTIONS.
 - In AdcpDatabaseWriter, read and write the Project options to the project db file.
 - In AdcpCommands, added TimeZone property to know how to set STIME.
 - In MathHelper, added TimeSpanPrettyFormat() to give the time span as a string with plurization.
 - In PniPrimeCompassBinaryCodec, added MagTiltCalibrationPosition() and made MagCalibrationPosition() a simpler output of just heading.
 - In AdcpEthernet, added send and receive methods to match the ADCP serial ports commands.
 - In AdcpConfiguration, added EthernetOptions() to store the Ethernet options.
 - In PniPrimeCompassBinaryCodec, added Pitch to MagCalibrationPosition().
 - In MathHelper, added seconds to TimeSpanPrettyFormat().
 - In Project, added GetLastEnsemble().
 - In AdcpDatabaseReader, added GetLastEnsemble().
 - In Project, added Position column and change rev to D3.

RTI-2.20.0
 - Changed the version number.
 - In AdcpBinaryCodec, added buffer lock to AddIncomingData().
 - In AdcpSubsystemCommands, updated CWPBB_TransmitPulseType options to user guide rev N.
 - In AdcpCommands, removed giving the STIME in GetDeploymentCommandList().
 - In AdcpSerialPort, added another StartPinging() that does not set the time also.
 - In AdcpSubsystemCommands, removed the CBI command from the GetDeploymentCommandList().
 - In AdcpCommands, added CERECORD command to GetDeploymentCommandList().
 - In AdcpCommands, updated CERECORD to include SinglePing parameter.
 - In DecodeCSHOW, updated DecodeCERECORD() with the new CERECORD command.
 - Changed to version 2.20.1.
 - In AdcpCommands, added DEFAULT_SAN_DIEGO_DECLINATION for CHO command.
 - In AdcpCommands, added CHO command to GetDeploymentCommandList().
 - In AdcpCommands, added DecodeSPOS(). 
 - In SerialConnection, in SendDataWaitReply() check the response if it is a BREAK and handle differently.
 - In AdcpSerialPort, in TestSerialBaudConnection(), check if the serial port is open and disconnect if it is to prevent exception.  Change the timeout for the response.
 - In AdcpSerialPort, fixed bug in GetAdcpConfiguration() where the serial options were not set and lost by the constructor.
 - Changed to version 2.20.2.
 - In AdcpConfiguration, fixed bug in AddConfig() when setting the Configuration Index and the CEPO index.
 - In Ensemble, Added EncodeMatlab() to get just the ensemble as Matlab datasets with the RTI header or checksum.
 - Added the Exporter folder with the CSV and Matlab exporters.
 - In EnsembleDataSet, fixed bug where i was not consistent in Encode() in setting the number of elements.
 - In EnsembleHelper, fixed bug in AddNmea() where the datatype was not set correctly.  It is a byte type.
 - In NmeaDataSet, fixed bug in constructor where the data type was not set correctly.  It is a byte type.

RTI-2.19
 - Changed the version number.
 - Added AdcpEthernet.cs and AdcpEthernetOptions.cs.
 - In AdcpBinaryCodec, if VerifyEnsembleNumberAndSize() fails in DecodingIncomingData(), i remove a byte from the buffer and try again.
 - In VelocityVector, fixed bug in GenerateAmplitudeVectors() where the VelociytVector was not created. 
 - In Project.cs, fixed bug where GetAdcpConfigurationFromDb() was commented out.  
 - Changed namespace from Screen to ScreenData.  
 - In SerialConnection, fixed IsAvailable() if the port is not open, it would get a null for BreakState.
 - In SerialConnection, set the initial port and baud rate given in the constuctor to the serial port.
 - In AdcpSerialPort, added ability to scan for serial ports with an ADCP connected.
 - Updated README to give instructions how to start to use the code.
 - Define default values in SerialOptions.
 - Added ability to handle a single beam system.
 - In SerialConnection, fixed connecting multiple times to a serial port.  Threads were left running when multiple connections were attempted.
 - In AdcpSerialPort, fixed BUG in ScanSerialConnection() where the serial connection was not shutdown after scanning and cause the read thread to remain alive.
 - In AdcpSerialPort, added the class AdcpSerialOptions.  Make the ScanSerialConnection() return a list of AdcpSerialOptions.
 - In SerialNumber, added SerialNumberDescString and GetSerialNumberDescString().
 - In SerialConnection, make a public property for SerialPortOptions to allow others to see the settings.
 - Added ToString() to AdcpSerialPort and SerialConnection.
 - In AdcpCommands, added GetUtcTimeCommand() to set the time to UTC time and changed GetSystemTimeCommand() to GetLocalSystemTimeCommand().
 - In AdcpSerialPort, changed SetSystemDateTime() to SetLocalSystemDateTime().  Added SetUtcSystemDateTime().
 - In AdcpCommands, changed the name of Time_CmdStr() to LocalTime_CmdStr().  Added UtcTime_CmdStr().
 - Added MaintenceLog.
 - In SerialConnection, check for empty or null string in SendDataWaitReply().  MAX_DISPLAY_BUFFER increased to ensure the entire HELP message can be displayed.
 - In AdcpCommands, check for empty buffer in DecodeBREAK().
 - In AdcpCommands, added TimeValue constructor that takes seconds.  Added TimeValue.ToStringD() to give the time i seconds as a double.
 - In AdcpSubsystemCommands, replaced Subsystem and CepoIndex with SubsystemConfig which contains this information.
 - Removed the redudant CepoIndex in SubsystemConfig and AdcpSubsystemConfig.  Made AdcpSubsystemConfig take a SubsystemConfig for its constructor.
 - In Subsystem, added CodedDescString() and Display to display the Subsystem as a string.
 - In Subsystem, added CodeToChar() to convert the code to a char.
 - In AdcpSubsystemCommands, added CBI_BurstPairFlag.
 - In AdcpCommands, added SPOS.
 - In AdcpCommands, added DecodeENGCONF().
 - In MathHelper, added HUNSEC_TO_MILLISEC.
 - In AdcpCommands, updated GetDeploymentCommandList().
 - In AdcpSubystemCommands, added GetDeploymentCommandList().
 - In AdcpBinaryWriter, set a default MaxFileSize.  Added a constructor that takes a project.  Added serialnumber to the file name.
 - In Project, added BinaryWriter to the write binary data to the project.
 - In Project, Added Database reader and writer to the project.
 - Replaced Shutdown() with IDisposable.
 - Added a class to decode and add NMEA data from a text file to the project.
 - Changed version to 2.19.1.
 - In MaintenceLog, added AddEntry() and ClearLog().
 - In Subsystem, Added SUB_1_2MHZ_4BEAM_20DEG_PISTON_OPPOSITE_FACING_c, SUB_600KHZ_4BEAM_20DEG_PISTON_OPPOSITE_FACING_d and SUB_300KHZ_4BEAM_20DEG_PISTON_OPPOSITE_FACING_e
 - In SubsystemConfiguration, Added IndexCodeString().
 - Changed version to 2.19.2.
 - In Transform, Updated how Pitch and Roll are used per SM and transform to Instrument also.
 - In Project, added Flush() to flush the files.
 - Changed version to 2.19.3.
 - In EnsembleDataSet, added SubsystemConfigurationIndex to SubsystemConfiguration for output for JSON.
 - In BaseDataSet, added CEPO index JSON string and renamed SubsystemConfigurationNumber to SubsystemConfigurationIndex. 
 - In AdcpConfiguration, in SubsystemConfiguration constructor, i give the CEPO index now.
 - In SubsystemConfiguration, added SubsystemConfigIndex property.  This is to differentiate between CepoIndex and SubsystemConfigIndex.
 - In AdcpDatabaseWriter, added EnsembleWriteEvent event to send when an ensemble has been written to the database.
 - In Project, added ProjectEnsembleWriteEvent to send event when an ensemble has been written to the project.
 - In Project, subscribe to dbWriter to know when an ensemble has been written to the project.
 - In Project, subscribe to binaryWriter to know when an ensemble has been written to the binary file.
 - In MaitenceLog, fixed bug setting the date and time to string.  Minutes and Month were swapped.
 - In AdcpSerialPort, add flag properties to know what mode the ADCP connection is in.
 - In MathHelper, added BoolToTrueFalseStr() and BoolToOnOffStr().
 - In PniPrimeCompassBinaryCodec, renamed Parameter and Configuration to PniParamater and PniConfiguration.    Added more responses and decoded them.
 - Changed version to 2.19.4.
 - In AdcpDvlCodec, have ProcessDataEventHandler match AdcpBinaryCodec and give both binary and ensemble.  Removed BinaryRecordEvent.
 - In SerialConnection, added a soft BREAK in SendBreak() for connections that can not handle hard BREAKs.
 - In DbCommons, added COL_CMD_APP_CONFIGURATION.
 - In Project, added the column AppConfiguration to tblOptions to hold application specific options.  Changed Project DB rev to D2.
 - In Project, added WriteAppConfiguration().
 - In AdcpDatabaseWriter, added AppConfiguration.
 - In SubsystemConfiguration, convert to and from JSON.
 - In BottomTrackDataSet, fixed a bug with the GetAverageRange() using ElementMulitplier instead of Range.Length.
 - In ScreenMarkBadBelowBottom, use BottomTrackDataSet's GetAverageRange().
 - In EnsembleHelper, in SetVelocitiesBad(), also set the VelocityVector to bad velocity if it exist.
 - In AdcpSerialPort, added a wait state in TestSerialBaudConnection() to allow the BREAK response get received.
 - In Subsystem, Encode and Decode to JSON.
 - In RemoveShipSpeed, added gpsHeadingOffset to account for the GPS not aligned with the ADCP.
 - In BottomTrackDataSet, added IsBeamVelocityGood.  A good way to check for 3 beam solutions or any bad values.
 - In AdcpBinaryWriter, moved the PublishEnsembleWrite() to AddIncomingData() so that it will display updates everytime it receives data.
 - In AdcpDatabaseWriter, put PublishEnsembleWrite() in AddIncomingData() to know when an ensemble is received to write.
 - In Longitude and Latitude,  made a constructor the JSON constructor.
 - In AdcpConfiguration, added StringDesc property.
 - In AdcpCommand, added DEFAULT_SALINITY_VALUE_ESTUARY.
 - Changed version to 2.19.5.
 - In AdcpSerialPort, in TestSerialBaudConnection(), limited the baud rates to test.


RTI-2.18
 - Changed the version number.
 - In AdcpBinaryWriter, made FileSize a public property to monitor the recording.
 - In Project, changed the database revision to C1 because we added a new table, tblOptions.
 - In DbCommons, changed TBL_ENS_CMDS to TBL_ENS_OPTIONS.
 - In EnsembleDataSet::Decode(), set SubsystemConfig with the subsystem if the revision is old and no SubsystemConfig is given.  Before it would not give the subsystem.
 - In Project, added VerifyDatabase() to verify a database when copying a new project database.
 - In DbCommon, added CheckIfColumnExist() and CheckIfTableIsEmpty().
 - In Ensemble, added static methods XXXBeamName() to convert the beam number to a string of the beam description for the coordinate transform.
 - In BaseDataSet, make all properties Setter public for converting to JSON.
 - In EnsembleHelper, added Beam and Instrument Velocity, Good Beam and Earth and Water Mass.
 - In NmeaDataSet, added an empty constructor.  Made the properties' Setter public for JSON coding.
 - In Ensemble, added AddNmeaData() that takes no data.
 - In EnsembleDataSet, fixed setting the time for PRTI sentences with SetPRTITime().
 - In EnsembleDataSet, in constructors for PRTI messages, set the serial number to SubsystemConfiguration().  This will use the DVL serial number to create the SubsystemConfiguration.
 - In Firmware, in GetSubsystemCode() and GetSubsystem(), check if the serial number given is a DVL serial number.  If so, handle differently.
 - In EnsembleDataSet, made the time for PRTI be the current time.  Set the start time to AncillaryDataSet.LastPingTime.
 - In AncillaryDataSet, for PRTI messages, made LastPingTime the PRTI start time.
 - In BottomTrackDataSet, set FirstPingTime when decoding the PRTI sentences.
 - In Ensemble, removed the private set from all the properties so the object can be convert to a from JSON.
 - In BaseDataSet, added ToJsonBaseStub() to create a JSON stub for the base dataset properties.
 - In AmplitudeDataSet, added ToJson() and ToJsonStub() to convert this object to a JSON string.
 - In all the DataSets and Ensemble, removed Orientation from all the datasets.  Replaced with SubsystemConfiguration.
 - In all the DataSets added encoding and decoding of the object as a JSON string.
 - Changed name and file name from InstrVelocityData to InstrumentVelocityData.
 - In EarthVelocityDataSet, changed name of VV to VelocityVectors.
 - In Firmware, maded SubsystemCode public so it can be decoded for JSON.
 - In UniqueID::== do not check milliseconds.
 - In AncillaryDataSet, fixed FirstPingTime for PRTI sentences.
 - In EnsembleHelper, maded AddNmea() only take an ensemble.
 - In the JSON strings for the BaseData, only stores the NumElements and ElementMultipliers.
 - Changed the format of the database in the Project file.  Now stores JSON strings for each dataset.
 - In AdcpDatabaseReader, Removed cache and added an SQLiteConnection to improve performance.
 - In DbCommon and AdcpDatabaseCodec, for each method call, created a new one with the SQLiteConnection to prevent opening and closing connection for each call.
 - In DbCommon, added RunQueryOnProjectDbObj() to return an object instead of an int.
 - In VelocityVectors::CreateVelocityVector(), create the VelocityVector before setting the values.
 - In Project, added ValidateVersion() to validate which version of the Project file.
 - In AdcpDatabaseCodec, added GetProjectVersion() to get the project version.
 - In Ensemble, improved the Ensemble.Clone() by using JSON to clone.
 - Check for null when parsing the JSON string for all the datasets. 

RTI-2.17
 - Changed the version number.
 - In Subsystem and AdcpSubsystemConfig, added a note about the subsystem code being EMPTY.
 - In AdcpSubsystemConfig, changed ToString() and GetString() to [Config] SSDesc.
 - In SerialNumber, Replaced SerialNumber.Empty with IsEmpty().
 - In SystemTest, added 5 second wait to SysTest_RtcTime() to ensure the time has been set to the ADCP.
 - In AdcpSerialPort:SetSystemDateTime(), wait about 5 seconds after setting the ADCP time.
 - In AdcpCommands and AdcpSubsystemCommands, updated comments to ADCP User Guide Rev H.
 - In AdcpSubsystemCommands, added 2 new WP broadband pulse types based off ADCP User Guide Rev H.
 - Added ScreenErrorVelocityThreshold and ScreenVerticalVelocityThreshold to screen the data.
 - Added EnsembleHelper to create ensemble stubs.
 - In ScreenMarkBadBelowBottom, moved SetVelocitiesBad() to EnsembleHelper.
 - In Subsystem, removed Subsystem.Empty.  It was not readonly.
 - In EnsembleDataSet::Decode(), check for Firmware revision 0.2.13.  This will fix the SubsystemIndex to SubsystemCode change.
 - Removed SubsystemConfiguration.Empty and replaced is IsEmpty().
 - In Firmware, added GetSubsystem() to get the subsystem for this firmware.
 - In AdcpSubsystemConfig, moved AdcpSubsystemConfig.Subsystem into AdcpSubsystemConfig.SubsystemConfig.Subsystem.
 - Make AdcpConfiguration::AdcpSubsystemConfigExist(), AdcpConfiguration::RemoveAdcpSubsystemConfig() and AdcpConfiguration::GetAdcpSubsystemConfig()  take only 1 argument.
 - Made a Post Process folder and put Screen and Average folder within.
 - Set a default CEPO when a serial number is give in the constructor.
 - Added AverageCorrelation and use AverageBase.
 - In AdcpCommands, added list functions for all the commands that have a list of options. 
 - Added AverageBase and AverageCorrelation.
 - In EnsembleDataSet, created a constructor that take no data.
 - Added Ensemble::AddEnsembleData() that takes no data.
 - In Firmware, added equal, == and != to the object.
 - In Firmware, fixed ToString() for the subsystem code.
 - In Status, added equal, == and != to the object.
 - In Status, fixed bug with ERR_RCVR_DATA code.  Was 0x400 should have been 0x4000.
 - In EnsembleDataSet, fixed BACKWARDS COMPATITBILITY in Decode where it did not check the Major number and it did not convert the subsystem to a byte correctly.
 - Put more average logic into AverageBase to reduce redundant code.
 - Added AverageAmplitude and use AverageBase.
 - In AverageManager, set the parameters of the averaging to the averaged ensemble (num samples, first/last ping time).
 - In Firmware, made SubsystemCode private and you now must get the code using the function GetSubsystemCode().
 - In EnsembleDataSet, moved the backwards compatibility for Firmware SubsystemCode to the Firmware object.
 - In Firmware, in GetSubsystemCode() and GetSubsystem() converted the code to a byte correctly.
 - In AverageManager, fixed setting the first and last ping time.
 - In EnsembleDataSet::UpdateAverageEnsemble(), set the ping count based off the number of samples and the number of pings per ensemble.
 - In AdcpConfiguration::DecodeCepo() fixed converting the subsystem code from a char to a decimal using Subsystem.ConvertSubsystemCode().
 - In Firmware and Subsystem, convert the subsystem char to a decimal using Subsystem.ConvertSubsystemCode().
 - In Commons, added list for Transform types and Measurement standard types.
 - In ScreenBottomTrackRange, fixed bug in how the screening for bad ranges was done.
 - In ScreenBottomTrackRange, made it return an object with all the screening details.
 - In Firmware, added DEBUG_MAJOR_VER for a debug firmware flag.
 - Added AddBottomTrack that takes no data to BottomTrackDataSet, and EnsembleHelper. 
 - In AdcpCommands, made CEPO command the first command in the list because CEPO will change all values to defaults.
 - In AdcpSerialPort, added the Reboot() command.
 - In SerialNumber, changed IsEmpty() to only check if a Subsystem is set for the serial number.

RTI-2.16
 - Changed the version number.
 - In SerialConnection, added a check for IO exception in Connect(), to see if the port exist.
 - In PniPrimeCompassBinaryCodec, updated the pitch and roll values to display to use when compass cal is done.
 - In SerialNumber, allow the public strings to be changed and update all the values.
 - In SerialNumber, added AddSubsystem() to add a subsystem properly to the serial number.
 - In SerialNumber, added RemoveSubsystem() to remove a subsystem properly from the serial number.
 - In Subsystem, when checking if subsystems are equal, only check if the codes are equal.
 - In Subsystem, added == and != for SubsystemCodeDesc.
 - In SerialNumber, added BASE_ELEC_TYPE_ADCP1.
 - In Subsystems, updated the SubsystemList.
 - In Subsystems, set a default value of 0 for the index in the Subsystem Constructor.
 - In Subsystems, add a SubsystemCodeDesc constructor that only takes the code.
 - In AdcpSubsystemCommands, created CmdStr to output the command string for reach command with the command, CEPO index and the values.
 - In AdcpCommands, changed CEOUTPUT from a ushort to AdcpCommands.AdcpOutputMode.
 - In AdcpCommands, added command strings for each command.
 - In Status, Added new Error codes from ADCP User Guide Rev H.

RTI-2.15
 - Changed the version number.
 - In AdcpSubsystemCommands, changed how defaults are set to allow outside users to set the defaults with and without a subsystem set.
 - In AdcpCommands, fixed bug with DEFAULT_CEI.  Reference could change the value.  Removed DEFAULT_CEI and added DEFAULT_CEI_HOUR/MINUTE/SECOND/HUNSEC.
 - In SerialConnection, changed the serial port ReadBufferSize to handle faster download speeds.
 - In AdcpSerialPort::SysTestFirmwareFiles(), made it check for all capitals for the file MAINT.txt and ENGHELP.txt.
 - Update AdcpCommands and AdcpSubsystemCommands to the ADCP manual Revision G.
 - Added system frequency information to Commons.cs.
 - In AdcpCommands, removed EnableDisable enum and changed DEFAULT_ENGMACON to a bool. 
 - In AdcpCommands, added the command CETFP to GetCommandList().  This sets the time of first ping.
 - Updated the the UnitTest for the BB commands for WP and BT in AdcpSubsystemCommandsTest.cs.
 - In AdcpSubsystemCommands.cs, make 300kHz the default frequency if no frequency is set.
 - In AdcpCommands.cs, added DEFAULT_SALINITY_VALUE_SALT and DEFAULT_SALINITY_VALUE_FRESH.
 - Bug in CBTMX command firmware.  AdcpSubsystemCommands.cs commented out so the user cannot send the setting for now.
 - In Commons.cs, made version number get retrieved from AssemblyInfo.cs.
 - In AdcpCommands.cs, changed the DecodeBoardValues() to handle board IDs with and without a frequency.
 - Store the Adcp Commands, Adcp Subsystem Commands and Deployment options to the project database file.
 - Created Deployment Option to save with the Project database.
 - In Project.cs, Get and Set Adcp Commands and Options to the project database.
 - In Subsystem.cs, removed Private Set for Index and Code to allow JSON encode and decode.
 - Changed to version 2.15.1.
 - Updated Status.cs to ADCP User Guide Rev H.
 - In Project.cs, added SubsystemConfig column to tblEnsemble for the subsystem configuration.
 - In DbCommon.cs, added COL_ENS_SUBSYS_CONFIG column to the Project database in tblEnsemble.
 - In AdcpDatabaseWriter::WriteEnsembleDataToDatabase(), added SubsystemConfig to the database.
 - Added SerialConnection::SendDataGetReply() to send data and get the response back.
 - Added AdcpSubystemConfig and AdcpConfiguration.
 - Added AdcpCommands::DecodeCSHOW() to decode the CSHOW command.
 - Added DecodeCSHOW.cs to decode the CSHOW command.
 - Added Subsystem::IsEmpty() to check if the Subsystem is an empty subsystem.
 - Added CEOUTPUT command to AdcpCommands.
 - Added TimeValue test to AdcpCommandsTest.cs.
 - Fixed TimeValue to rollover values when exceed there minutes, seconds and HunSec range in AdcpCommands.cs.
 - In DecodeCSHOW, fixed bug in Decoding Indexed values.  It did not handle spaces correctly.
 - Created DecodeCSHOWTest.cs.
 - In AdcpCommands, added the command CVSF.  Check ranges for values when setting the value if ranges exist.
 - Added DeploymentOptions to AdcpConfiguration.
 - In AdcpCommands, removed requiring the serial number for the constructor.  It was only needed for CEPO, but that was incorrectly created with the serial number.
 - Added AdcpConfiguration:ValidateCEPO() to verify the given CEPO is correct for the serial number.
 - In SerialNumber, Needed to remove all private Set so that the object can be Serialized and Deserialized to JSON.
 - Added COL_CMD_REV column to the Project database in tblOptions.
 - In Project.cs, removed AdcpCommands, DeploymentOptions and AdcpSubsystemCommadns and replaced with AdcpConfiguration.
 - In AdcpConfiguration.cs, added methods AdcpSubsystemConfigExist() and GetAdcpSubsystemConfig().
 - In AdcpConfiguration.cs, added method AddConfiguration().
 - In AdcpDatabaseWriter.cs, added UpdateAdcpConfiguration() to write the AdcpConfiguration to the database.
 - In AdcpSubsystemCommands.cs, added CEPO Index property.  Give the CEPO index in the constructor.
 - Fixed bug in AdcpConfiguration::SetCepo() when setting the serial number, the CEPO was being reset.
 - In Validator, fixed misspelling of ValidateNumericMinMax() and rounding numbers in error message.
 - Added Validator::ValidatePositiveNumeric() to check for positive numbers.
 - Added CBI command to AdcpSubsystemCommands.
 - Added CBI command to DecodeCSHOW.cs.
 - Added AdcpConfiguration::RemoveConfiguration().
 - In AdcpSubsystemConfig, set the Command's CEPO index when CEPO index is set.
 - In DeploymentOptions, added new Battery Types.
 - In SubsystemConfiguration, changed the COMMAND_SETUP_START.
 - In Firmware, changed SubsystemIndex to SubsystemCode.
 - In EnsembleDataSet::Decode(), changed SubsystemIndex to SubsystemCode and changed from an UInt16 to a byte.    
 - In SerialNumber, changed the SubSystemsDict to have the key as the Code and not the index.
 - In DeploymentOptions, changed Ints to UInt32.  Add Min values.
 - Added Validator::ValidateMin(int value, int min, out bool isGood).
 - In DeploymentOptions, added GetBatteryList().
 - In AdcpCommands and AdcpSubsystemCommands, when creating the command list, ensure the string is set to United States English format.  This is to prevent commas from being used for decimal points.
 - In AdcpCommands, added Minimum values for CWS, CTD and CWSS command.
 - In AdcpSubsystemConfig, made ToString() only use Subsystem and SubystemConfiguration.
 - In AdcpSubsystemConfig, added static GetString() to generate a string for a AdcpSubsystemConfig based off a Subsystem and SubsystemConfiguration given.
 - In AdcpConfiguration, improved performance in GetAdcpSubsystemConfig() and AdcpSubsystemConfigExist().
 - In Project and DbCommons, in tblEnsemble changed column SubsystemIndex to SubsystemCode.
 - In AdcpSubsystemCommands, validate the min and max values for the commands.
 - In Validator, fixed showing all the decimal places for the result in ValidateMinMax().
 - In AdcpSubsystemCommands, added Min/Max values for the CWPAP commands.
 - In SerialConnection::SendDataWaitReply(), when checking if the reponse matches the command, make the command and response both lower case so they will match in case.
 - In AdcpSerialPort, when canceling or stopping a download, send the D command to stop the current download.
 - In AdcpSerialPort, remove the Download watchdog.
 - In AdcpDataWriter, when writing the ensemble data to the database, try to get the ADCP Configurtation to also write to the project.

RTI-2.14
 - Changed the version number.

RTI-2.13
 - Changed the version number.
 - Created AdcpDirListing and AdcpEnsFileInfo in AdcpCommands.cs to capture the file information on the ADCP.
 - Created DecodeDSDIR in AdcpCommands.
 - Created a unittest to for DecodeDSDIR.
 - Added ToSeconds() to TimeValue object.
 - In MathHelper, added MemorySizeString() to display file memory sizes with the highest scale factor.
 - In AdcpSerialPort, reduced the timeout in DownloadDirectoryListing().
 - In AdcpCommands, added CommandPayload object to pass commands as an object in events.
 - In AdcpCommands, changed DEFAULT_CWSS (Speed of Sound) to 1490 m/s.
 - In GpsSerialPort, added to constructor IsEnabled with a default value.
 - In AdcpCommands, changed parsing the DateTime in DecodeSTIME() to TryParse.  If bad value, then it will use the default time.
 - In SerialConnections, used IsAvailable() instead of checking each time for isOpen and !breakState when using the serial port.
 - In SerialConnections, made Connect() and Reconnect return a bool if a connection could be made.
 - Added SerialOptions::IsPortAvailable() to check if a port is usable.
 - In ScreenVelocity.cs, added 3 beam solution check.  Also fixed bug in earth and instrument when not check if velocity is bad when threshold checking.
 - Added test to check for maint.txt and EngHelp.txt in AdcpSerialPort::SysTestFirmwareFiles().
 - Added FIRMWARE_ENGHELP_MISSING and FIRMWARE_MAINT_MISSING to SystemTestResult.

RTI-2.12
 - Changed the version number.
 - Added IsInstrumentVelocityGood() to BottomTrackDataSet.cs.
 - Added IsBinGood() to EarthVelocityDataSet and InstrVelocityDataSet.
 - Add 3 beam solution option in IsBinGood() in EarthVelocityDataSet and InstrVelocityDataSet.
 - Add 3 beam solution option in IsInstrumentVelocityGood() and IsEarthVelocityGood() in BottomTrackDataSet.
 - In AdcpBinaryCodec, remove the queue and put the data in the buffer when received.
 - When processing data, fixed bug where the final buffer of data read in was not processed in AdcpImportBinaryFile.
 - Added PercentError() and PercentDifference() methods in MathHelper.cs.
 - Created AdcpSerialPort::SendCommands() to send a list of commands.
 - Added RTI.AdcpCommands.CMD_BREAK to have a command for the command list in AdcpSerialPort::SendCommands().
 - Made the SerialOptions object smaller.  Make the options static.
 - Create AdcpSerialPort::SysTestFirmwareFiles() to test for missing firmware files.
 - Added MathHelper::ByteArrayToDouble() and MathHelper::ByteArrayToFloat64().
 - Check if the command given is null in AdcpSerialPort::SendCompassCommand().
 - Created AdcpSerialPort::SysTestCompass() to test is compass is giving data.
 - Added to PniPrimveCompassBinaryCodec, SIZE_OF_FLOAT64, GetParamCommand(), SetTaps0Commands(), SetTaps4Commands() and DecodeKParamResp() to get and set Compass Taps.
 - Added locks to read and write methods for multithreading in SerialConnection.
 - In AdcpCommands, Decode ENGI2CSHOW, added classes for board serial number and revisions and register information for ENGI2CSHOW decoding, made decode BREAK statement save the firmware as an object.
 - Add SystemTestResults::Results to hold an object to pass with results.
 - Added AdcpCommands::DecodeSTIME() to decode the command STIME result.
 - Added SystemTestErrorCodes::INCORRECT_RTC_TIME.
 - Added AdcpSerialPort::SetSystemTime() to set the system time.  Used in StartPinging().
 - Made AdcpBinaryCodec::DecodeAdcpData() public so it can decode anytime.
 - Added AdcpSerialPort::SysTestSingleWaterProfilePing() and AdcpSerialPort::SysTestSingleBottomTrackPing() to test the Status of the system.
 - Updated UnitTest to test decoding ENGI2CSHOW and STIME within AdcpCommands.
 - In MathHelper, When parsing the byte arrays, verify the byte arrays given are the correct size.
 - Updated UnitTest with converting byte arrays to Float64 and doubles.
 - Added Firmware::FirmwareVersionList() to get a list of all possible firmware major, minor and revision values.

RTI-2.11
 - Changed the version number.
 - Changed AdcpSerialPort::TIMEOUT value.
 - Added PRAGMA to database creation in Project.cs.
 - Added AdcpDatabaseReader.cs to read a project using a cache.
 - Added AdcpSerialPort::CancelUpload() to cancel uploading data.
 - Added AdcpDatabaseCodec::QueryForDataSet() that returns a cache of data.
 - Added AdcpDatabaseReader::GetAllEnsembles() to get all the ensembles for a project at once.
 - Changed how AdcpDatabaseReader::PopulateCache() query for the data.
 - Fixed bug checking if bottom track data is available before trying to use it in RemoveShipSpeed::RemoveVelocity().
 - Made AdcpDatabaseCodec::GetNumberOfEnsembles() a static method.
 - In VelocityPlot, fixed how the plot is resized based off MaxEnsemble and number of ensembles in the list.
 - Added AdcpDatabaseReader::GetEnsembles() to read in a set of ensembles.
 - Added Added Cache::GetFirst() to get the first entry in the cache.
 - Added MathHelper::ParseDouble().
 - Added VelocityVectorHelper::GenerateVelocityVectors() and VelocityVectorHelper::GenerateAmplitudeVectors().
 - Added AdcpDatabaseReader::GetFirstEnsemble().
 - Added variable MAX_NUM_BINS to DataSet.Ensemble.

RTI-2.10
 - Changed the version number.
 - Removed from Pulse project.
 - Check if bottom track data exist in TextOutputViewModel before displaying.
 - Changed AdcpSerialPort::GetDirectoryListing() to return a list of files.
 - Make AdcpSerialPort::GetDirectoryListing() wait for all the lines before parsing the data.
 - Make AdcpSerialPort::XModemDownload return true if file was downloaded.
 - Added a default value to SerialConnection::SendDataWaitReply() of 1 second.
 - Fix cancel AdcpSerialPort:CancelDownload to actually cancel download all the time.
 - Added a sleep in the SerialConnection::SendData() commands.

RTI-2.09
 - Changed the version number.
 - Added SerialConnection::ReadData() to manually read data from the serial port.
 - Added SerialConnection::PauseReadThread() to pause reading data from the serial port.
 - Added CMD_DS_CANCEL to AdcpCommands.
 - Added ADCP Upload and modified Download in AdcpSerialPort.
 - Changed name of AdcpSerialPort::FileSizeEvent to AdcpSerialPort::DownloadFileSizeEvent.
 - Added AdcpSerialPort Upload events.

RTI-2.08
 - Changed the version number.
 - Added XMODEM-CRC download from the ADCP.
 - Check if serial is open and the break state when sending a command.
 - Added WAIT_STATE to SerialConnection to have a uniform time to wait for serial port.
 - Added AdcpSerialPort::DownloadCancel() to reset setting if a download is canceled.
 - In PniPrimeCompassBinaryCodec, changed serial port read thread, so make the codec decode in a while loop again.
 - Changed the SerialConnection Reading data from an event handler to a read thread.
 - Stop the Compass Calibration after a score is received.
 - Changed MathHelper::ByteArrayToInt() to MathHelper::ByteArrayToInt8() and MathHelper::ByteArrayToInt32().
 - Changed the file extensions for recorded files to match the ADCP. ENS.

RTI-2.07
 - Changed the version number.
 - Changed how the incoming data is added to the buffer in PniPrimeCompassBinaryCodec.
 - Add the incoming data to the buffer not using a for loop in Compass and AdcpBinary codecs.  Use AddRange().
 - Added a 100 ms delay after sending the command to set in Compass mode in AdcpSerialPort.  This fixes starting calibration.
 - In PniPrimeCompassBinaryCodec, added classes to store results from the commands.
 - Added PniPrimeCompassBinaryCodec::GetUInt16() to convert array value to UInt16.
 - Added PniPrimeCompassBinaryCodec::DecodekSaveDone() to decode the kSaveDone message.
 - Added PniPrimeCompassBinaryCodec::GetDefaultCompassCalMagCommand() to get the command for the Factory defaults for Mag.
 - Moved PniPrimeCompassBinaryCodec convertion methods to MathHelper.
 - Combined MatherHelper.cs and Converters.cs together in MathHelper.cs.

RTI-2.06
 - Changed the version number.
 - Updated GIT instructions.
 - Set the magnitude to absolute value in VelocityVector.  No negatives.

RTI-2.05
 - Changed the version number.
 - Created ScreenVelocity.cs to screen the velocity data of bad velocity and against a threshold for the error value.
 - Fixed bug in ReferenceLayerAverage::AverageEnsemblesAccum() where i check for a bad node.
 - Fixed BottomTrackDataSet::GetAverageRange() to look for bad averages.
 - Added the Screening Mark Bad Below Bottom.

RTI-2.04
 - Changed the version number.
 - Added try/catch in ReferenceLayerAverage::AverageEnsembles() to prevent exception when jumping around in ensembles.
 - In ReferenceLayerAverage, update FirstPingTime with first ensemble in average when averaging.
 - Return 0 in AdcpDatabaseCodec::GetNumberOfEnsembles() if no project is given.
 - In EnsembleDataSet, set the Status for the constructor that take PRTI01 or PRTI02 sentences.
 - Set any empty serial number string to all 0's (32 digits).
 - Created a special serial number for DVL ensembles.
 - Added a try/catch block in AdcpSerialPort::ReceiveDataHandler() to catch any issues so the serial port will not disconnect on issues.
 - Added a try/catch block in GpsSerialPort::ReceiveDataHandler() to catch any issues so the serial port will not disconnect on issues.

RTI-2.03
 - Changed the version number.
 - Create the method clone in Ensemble.cs to make a deep copy of the ensemble.
 - Moved file extension defination from AdcpBinaryWriter to Commons.cs.
 - Add SerialNumber comparators and hashcode.
 - Added BAD_RANGE for Bottom Track Range.
 - Added ScreenBottomTrackRange.cs to screen Bottom Track range.
 - Fixed standard deviation equation.
 - Renamed RemoveShipSpeed to RemoveBottomTrackVelocity.
 - Added EnsembleDataSet::UpdateAverageEnsemble() to update averaged ensembles.
 - Set the file size to zero when getting a new file name in AdcpBinaryWriter.
 - Changed Status in Ensemble DataSet and Bottom Track DataSet to a Status object.
 - Added logic to remove ship speed to RemoveShipSpeed.  Fixed issue with using GPS speed to remove ship speed.
 - Renamed RemoveBottomTrackVelocity back to RemoveShipSpeed.
 - Put method to create velocity vector in from RemoveShipSpeed.cs to VelocityVector.cs.
 - Added DegreeToRadian to MathHelper.

RTI-2.02
 - Changed the version number.
 - Added Break command to the serial port.
 - Added Start and Stop ping command to the ADCP serial port.
 - Added Compass and Compass calibration commands to the ADCP serial port.
 - Added Save Configuration to the ADCP serial port.
 - Removed "Time of First Ping" from the AdcpCommands::GetCommandList().
 - Added GetDeploymentCommandList() to AdcpCommands to send deployment commands.
 - Changed default command values to match Adcp User Guide Rev F and CDEFAULT in firmware v0.2.04.

RTI-2.00
 - Changed version number
 - Added additional baudrate options.
 - Fix bug in Setting View by improving the performance of limiting the size of a serial port ReceiveBufferString.
 - Set defaults for AdcpCommands and AdcpSubsystemCommands.
 - Changed to a while loop in the process thread in AdcpBinaryCodec to parse the data.

RTI-1.14
 - Changed version number.
 - Added dependencies to the README.txt file.
 - Removed "private set" to all the properties in the datasets.
 - Added Encode() to create byte array of the ensemble.
 - Changed name of MAX_HEADER_COUNT to HEADER_START_COUNT in Ensemble.
 - Changed name of DATASET_HEADER_LEN to ENSEMBLE_HEADER_LEN in Ensemble.
 - Added EnsembleNumber property to Ensemble.
 - Added Rev E changes to EnsembleDataSet (Firmware size).
 - Changed BottomTrackData.Beams to NumBeams.
 - Fix bug in BaseDataSet::GenerateHeader() where ValueType was hard coded to Byte.
 - Fix bug in BaseDataSet::GetDataSetSize() where Float case statement used wrong variable.
 - Created Subsystem, SerialNumber and Firmware objects.
 - Write and read subsystem and firmware version to databases.
 - Removed Rounded properties in Ancillary to methods to reduce memory footprint.
 - Fixed bug in Subsystem converting a string to hex byte.
 - Put try/catch in AdcpDatabaseCodec::ParseDataTables() if error parsing.
 - Used variables to create query strings.
 - Fixed bug with SysSerialNumber being written to the database.
 - Store the Subsystem in the database as a byte.
 - Added Serial number to the project properties.
 - Changed the list in SerialNumber to a dictioanry to keep track of index of subsystem.
 - Changed subsystem in firmware to subsystem index.
 - Added a method EnsembleDataSet::GetSubSystem() to get the subsystem for the ensemble.
 - SerialNumber changed the size of the spare and subsystem.
 - Added AdcpSubsystemCommands to handle commands based off each subsystem.

RTI-1.13
 - Changed version number.
 - Added README.txt.
 - Changed License to FreeBSD to all files.
 - Removed Cache, LruCache and MagDir.

RTI-1.12
 - Changed version number.
 - Fixed bug in NmeaDataSet where a negative ChecksumLoc could be used as index to remove bad NMEA strings.
 - Removed Pulse Database stuff from DbCommon.
 - Added indexes to Project database.
 - Merged Ensemble table and Bottom Track table in database.
 - Use GPS speed if Bottom Track speed not good to remove ship speed.

RTI-1.11
 - Changed version number
 - Added version number for RTI and a version number for Pulse.
 - Remove ErrorLog added log4net.dll.
 - Check if a project is selected before trying to buffer incoming data in AdcpBinaryWriter.
 - Added Commons for RTI to set version number.
 - Added events to DVL Codec.
 - Broke unit test for DVL codec when changing to events.  RecorderManager's constructor is not being called to create event.
 - Changed name of AdcpDataSet to Ensemble.
 - Added creating the project database file in the Project constructor.
 - Fixed DVL Codec test using DVL Codec events.
 - In DVL Codec, added _prevBuffer to prevent StackOverflowException.
 - Create the project directory in the Project constructor.  ID is gotten later when passed as reference.
 - Added method in BottomTrackDataSet to determine if Earth Velocity is good.
 - Added method in Project for project image path.
 - Added MathHelper class.
 - Added Documentation project that creates a SandCastle help file.<|MERGE_RESOLUTION|>--- conflicted
+++ resolved
@@ -1,991 +1,988 @@
-RTI Changelog
-
-RTI-3.4.11
- * In PD0ExporterWriter, fixed bug in PD0 Exporter with multiple configurations.
- - Added ExportWriter to handle writing a configuration in exporter.
- * In Pd0NmeaData, fixed the ID in the constructor.
- * In Pd0NmeaData, initialized the string list of NMEA data.
- - In Pd0ExporterWriter, removed the bin selection.
- * In Transform, set the velocity bad in ProfileTransform() and BottomTrackTransform() if not good data.
- - Made the Wait States for Advanced BREAK doubles in SendAdvancedBreak().
- - In MatlabMatrixExporter,  added Range of First Bin and Bin Size to ENS data.
- * In VelocityVector, in GenerateShipVectors, fixed bug with getting the size.
-<<<<<<< HEAD
- * In Pd0BottomTrack and BottomTrackDataSet, remove screening the correlation data for PD0.
- * In FilePlayback, if the ensemble number is the same, then use datetime ticks for the key for the ensemble.
-=======
- * In CsvExporterWriter, fixed bug with exporting CSV data with a 3 beam system.
->>>>>>> 5721bc32
-
-RTI-3.4.10
- * In RemoveShipSpeed, in RemoveVelocityInstrument, check if the Instrument Velocity exist instead of Earth. 
- * In PD4_5Codec, check if the buffer has at least 1 byte when removing, in SearchForHeaderStart().
- * In MatlabMatrixExporterWriter, check if the data exist before trying to write it. 
- * In NmeaDataSet, fixed checking for a NaN GPS speed value and if GPS Speed is valid.
- - In DeploymentOptions, updated the GetBatteryList() to only list the 2 available types, alkaline and lithium.
-
-RTI-3.4.9
- * In Pd0BottomTrack, inverted the sign of the Bottom Track Velocity when converting from RTI to PD0.
- * In AdcpDatabaseWriter, verify _eventWaitData is safe to use before setting.
- * Check _eventWaitData is closed for calling set. 
- * Added SyncRoot to Ensemble to lock it when modifying it.
- * In AdcpBinaryCodecNew, fixed bug with miss spelling of _incomingBufferLock as _incomingBuffer.  Then fixed thread handling of data.
-
-RTI-3.4.8
- * In AdcpSubsystemCommands, changed the CepoIndex in the command to a Hex value.
- - Added PD0NmeaData.
- - Export PD0 NMEA data.
- * In AdcpDatabaseWriter, put a try/catch in Dispose if the writer is closed while still writing.
- * In AdcpSubsystemCommands, add CBI to all the command list.
-
-RTI-3.4.7
- * Fixed bug in DecodeCSHOW with DecodeCWPRT and only 2 parameters.
- * In AdcpSubsystemCommand, increased the number of paramater for CBI from 2 to 3. AdcpSubsystemCommands.CBI_NUM_PARAM
- * Fixed bug in DecodeCSHOW with DecodeCBI() and added the interleave flag.
- - In MathHelper, added AddColumn and AddRow for 2D arrays.
- - Added Matlab Matrix exporter.
- - In Project, added RecordDbEnsemble() which takes a cache of ensembles.
- - In AdcpDatabaseWriter, Since no one uses the Ensemble ID in AddEnsembleToDatabase(), when adding an ensemble to the database, made it no ExecuteNonQuery.
- - Updated Events to use Sender and EventArgs.
-
-RTI-3.4.6
- * Changed DilutionOfPrecision to not throw an exception but pass NaN.
- * Added CBTON and CBI to deployment command list.
-
-RTI-3.4.5
- - Added Previous BT Range to ScreenMarkBadBelowBottom.
- - In BottomTrackDataSet, DvlDataSet and AncillaryDataSet, added IsUpwardFacing() to know the direction the ADCP is facing.
- - In AncillaryDataSet, added BinToDepth().
- - In AdcpCodec, clear the buffer if the format is not being used.
- - In Pd4_5Codec, lock the headerStart when clearing the codec.
- - In PD4_5Codec, made it match PD0 style.
- - In Ensemble added FileName.
- - In NmeaDataSet, check for exceptions in SetValue() and SetNmeaStringArray().
- - In SerialOptions, added 57600 baud rate.
-
-RTI-3.4.4
- - In InstrumentVelocityDataSet and EarthVelocityDataSet, if no Water Profile, fix bug IsBinGood() to check if the bin is good.
- - In Subsystem, added GetBeamAngle() to give the beam angle for a given subsystem.
- - In Transform, get the correct Beam Angle based off the subsystem code.
- - In Subsystem, added new Subsystem codes.
- - In AdcpCodec, pass the original data format when the data is sent based off the codec used.
- - In Transform, know the original data format to know which beam matrix to use to transform the data.
- - In AdcpDvlCodecReadFile, AdcpBinaryCodecReadFile, AdcpPd0CodecReadFile, added original data format.
- - In IPlayback, added GetOrigDataFormat() to know the what format the data was recorded.
- - In FilePlayback and ProjectPlayback, pass the data format the data was recorded.
- - Added EnsExporterWriter.
- - Fixed bug in Pd6_13Codec where _buffer was not initialized and threw an exception.
- - Fixed bug in DvlCodec where _buffer was not initialized and threw an exception.
- - In EnsembleDataSet, made the default beam angle for PD0 20 degree.
-
-RTI-3.4.3
- - Fixed bug by adding a line feed to the end EnsToPd6_13Codec.
- - Made the spacing for the PD6 data match the documentation.
- - In RemoveShipSpeed, added GetPreviousBottomTrackVelocity() to get the previous Bottom Track velocity to store for next iteration.
- - In ShipVelocityDataSet, added VelocityVectors.
- - In VelocityVector, added GenerateShipVectors().
- - Added AdcpUdp.
- - In BottomTrackDataSet, fixed bug if no beams in data.
- - In RemoveShipSpeed, check if Bottom Track has no beams.
- - In PD4_5Codec, fixed a bug where the thread lock holds in SearchForHeaderStart().
- - In SerialNumber, added option to add new line in GetSerialNumberDescString().
-
-RTI-3.4.2
- - In Ensemble, added EnsembleWaterProfileTextOutput() to display all data as text.
- - In Subsystem, added IsVerticalBeam() to check if the code is for a vertical beam subsystem.
- - In FilePlayback, fixed bug in FindRtbEnsembles() when ensemble numbers are duplicated.
- - In all the codecs, make them in charge of clearing there buffers if the data is not in there format.
- - Added VmDas ASCII codec.
- - Added a Ship Velocity data set.  Also added Ship Velocity to Bottom Track dataset.
- - Added Ship coordinate transform to Transform.cs.
- - Added Water Mass Ship Data Set.
- - Added VmManualWaterTrack.cs.
-
-RTI-3.4.1
- - Changed to ReadBytes to read in from the file to improve performance.
- - In AdcpDatabaseWriter, added WriteFileToDatabase() to write all the ensembles at once.
-
-RTI-3.4.0
- - Add AdcpBinaryCodecReadFile to optimize reading binary files.
- - In BottomTrackDataSet, Add AddAdditionalBottomTrackData for PRTI03 sentence.
- - In Ensemble, Add AddAdditionalBottomTrackData for PRTI03 sentence.
- - Added AdcpCodecReadFile, AdcpBinaryCodecReadFile and AdcpDvlCodecReadFile.
-
-RTI-3.3.2
- - In DvlDataSet, fixed bug with JSON decoding Pressure.   
- - In Status. Changed 0x0001 error to BT_Long_Lag.  
- - Added ScreenBadHeading to look for missing headings.
- - In Transform,  fixed bug for Q value. 
- - In FilePlayback, changed from list to dictionary to prevent playback being out of order.
- - In MatlabExporterWriter, check if the data is valid before converting.
- - In MathHelper, fixed PercentError() to calculate order correctly.
- - In CsvExportWriter, added Velocity Vector export.
- - In AdcpEthernet, improved download speed by removing all the buffers.  Now downloading about 16mb a minute in Ethernet mode.
- - Created an new ADCP Binary Codec, AdcpBinaryCodecNew.
- - In RangeTrackingDataSet, fixed bug exporting Range Tracking Data.
- - In DeploymentOptions, changed default battery to 38C.
- - In AdcpBinaryCodecNew, fixed bug missing GPS data when connected to computer.
- - In AdcpTcpIp, change to UTF-8 encoding for SendData().
- - In AdcpCommands, in DecodeDSDIR(), added ability for any .EN file to be downloaded.
-
-RTI-3.3.1
- - Added RangeTracking column to the project.
-
-
-RTI-3.3.0
- - Added Ship Error velocity to DVL data.
- - In MathHelper, added AdcpCorrection() to calculate the fudge factor number.
- - Added AdcpBinaryCodecForFiles to increase the performance by adding a MemoryStream to buffer the data.
- - Added MemoryStreamExtensions to add more to MemoryStream.
- - Added ScreeningScaleFactor.
- - Added AverageBinsTogether.
- - In Transform, Added GPS heading and Heading offset.
-
-RTI-3.2.1
- - Changed the version number.
- - CsvExportWriter, fixed bug in EncodeCSV() if bin sizes were different between configurations.
- - In SerialConnection, in Connect(), reinitialize the Read thread when reconnecting.
- - In CsvExportWriter, fixed missing Range Tracking Header.  Fixed Correlation header.  Fixed Bottom Track extra ,.  Made it handle any number of beams in BT.
- - In MathHelper, added AngleDiff() to calculate the difference between 2 heading values.
- - In Ensemble, added WaterTracking in DecodePd0Ensemble().
- - In PD0, added WaterTracking in DecodeRtiEnsemble().
- - In AdcpSubsystemCommands, update GetWavesCommandList() to include CBTON.
- - In AdcpConfiguration, added AdditionalCommands to store additional commands.
- - In BottomTrackDataSet, fixed bug in IsEarthVelocityGood.
- - In AverageManager, make a clone of the ensemble to ensure not using the same reference.
-
-RTI-3.2.0
- - Changed the version number.
- - In Pd6_13Codec, set the BT range values in SetBD().
- - In SystemSetupDataSet, check for missing JSON values in ReadJson.
-
-RTI-3.1.1
- - Changed the version number.
- - BottomTrackDataSet allow BT to handle 3 beams.
- - In SystemSetupDataSet, added missing variables.
- - Added Adcp2InfoDataSet.
- - In Ensemble, added Adcp2InfoDataSet.
- - In AdcpBinaryCodec, fixed bug finding the header if a single 128 is found to early.
-
-RTI-3.1.0
- - Changed the version number.
- - In AdcpCommands, added BreakStmtToString().
- - In SerialNumber, moved generating BaseHardwareList to the object declaration.
- - In EnsembleHelper, In SetVelocitiesBad(), work with any of number of beams.
-
-RTI-3.0.5
- - Changed the version number.
- - AdcpCommands, added DiagSamp.
- - SerialConnection, moved displaying of the data to move the bottom.
- - In PD4_5Codec, added WaitOne(60000) to wakeup and check if we should close.
- - In FilePlayback, removed the file from the constructor and moved it to FindEnsembles().
- - Redid AdcpBinaryCodec.  Currently calling it AdcpBinaryCodec1.  Made it not use a thread.
- - In AdcpDvlCodec, removed the recusive call in ProcessData().
- - In PD4_5Codec, ensure the codec is shutdown properly.
- - In Pd0Codec, ensure the codec is shutdown properly.
- - In AdcpCodec, made all the incoming data run in a task to seperate threads.
- - In PD3Codec, PD4_5Codec and AdcpBinaryCodec, removed the thread.
- - Made all the codecs there own threads.
- - In PD4_5Codec, set the number of beams and the ensemble number.
- - In PD6_13Codec, fixed codec to also do playback and use the NMEA data.
- - In PD4_5Codec, fixed setting the beam numbers.
- - In IPlayback, added Name of file playing back.
- - In PlaybackFile, set the file name playing back.  
- - In ProjectPlayback, set the project name.
- - In AdcpCodec, check when to clear the codecs based on how many ensembles found.
- - In CsvExporterWriter, make the number format for decimal place US so decimals are not commas.
- - In SerialNumber, added a base hardware list.
- - In PD6_13Codec, verfiy the sentences are correct before processing them.
- - In IDvlData, set the NUM_ELEM as const.
- - In FilePlayback, read the file with a smaller buffer so large files will not take all the RAM in FindEnsembles().
- - In EnsembleDataSet, added Try/Catch block in Decode().
- - In PD4_5Codec, added _headerStartLock in ClearIncomingData().
- - In EnsembleHelper, in SetVelocitiesBad(), check the VelocityVectors size.
- - In PD4/5, PD0, DVL codec, added complete event.
- - In AdcpCodec, check for complete event for all the codec.
-
-
-RTI-3.0.4
- - Changed the version number.
- - In BottomTrackDataSet, added GetRangeBin().
- - In AverageEarthVelocity, average Velocity Vectors.
- - In AverageBase, set the average velocity to bad if nothing is accumulated.
- - In GageHeightDataSet, fixed WriteJson() Status.
- - In VelocityVector, check how many beams in GenerateInstrumentVectors().
- - In InstrumentVelocityDataSet, check for the number of beams in IsBinGood().
- - In AdcpEthernet, added a timer to allow pinging through ethernet.
- - In AdcpEthernetOptions, added TimerInterval for the ping timing.
- - In AdcpBinaryWriter, improved processing large files and fast data.
- - In MathHelper, in CalculateDirection(), make the value between 0 and 360.
- - In AdcpBinaryCodec, added a try catch block in DecodeIncomingData().
- - In Status, added more status options.
-
-RTI-3.0.3
- - Changed the version number.
- - In CsvExporterWriter, added GageHeight dataset.
- - In SystemSetupDataSet, fixed bug with Encode().
- - In BottomTrackDataSet, fixed bug with Encode().
-
-RTI-3.0.2
- - Changed the version number.
- - In AdcpCommands, added CTRIG and GetDvlCommandList().
- - In DecodeCSHOW, added DecodeCTRIG().
- - In Commons, added ship coordinate transform to Transform.
- - In AdcpConfiguration, added EngPort.
- - In AdcpSubsystemCommands, added CBTFILT.
- - In AdcpCommands, added C232OUT, C422OUT, C485OUT and CWSSC.
- - In AdcpCommands, changed CERECORD_EnsemblePing from a bool to a AdcpRecordOptions.
- - Added PD4_5Codec to decode PD4 and PD5 data.
- - In DvlDataSet, added DMG data.
- - In AdcpEthernetOptions, changed values to unit.
- - In AdcpCommand, added DecodeCommandSet() to decode a command set.
- - In PniPrimeCompassBinaryCodec, fixed bug with SetAllDataComponentsCommand() adding missing IZAligned.
- - In Pd6_13Codec, Fixed bug in FindSentence() when bad data is given.
- - In IDvlData, added Leak Detection to TS.
- - In Ensemble, fixed bug with JSON_STR_ISDVLAVAIL value.
- - In MathHelper, added milliseconds in TimeSpanPrettyFormat().
- - In Pd6_13, fixed SetTS() to set the first and last ping time.
- - In AdcpConfiguration, added flags if GPS and NMEA ports enabled.
- - In PD4_5Codec, verified the _currentEnsembleSize was at least greater than the header size in DecodeIncomingData().
- - In PD6_13Codec, fixed bug in FindSentence() removing bad characters.
- - In AdcpBinaryCodec, Pd0Codec, PD4_5Codec, fixed bug to check if the buffer is empty.
- - In MathHelper, added DoubleToByteArray().
- - In ProfileEngineeringDataSet, fixed a bug in WriteJson() using the right array length.
- - In BaseDataSet, added Range Tracking values.
- - In AdcpBinaryCodec, added Range Tracking DataSet.
- - In DbCommons, added COL_RANGETRACKING_DS and RangeTracking.
- - In AdcpDatabaseCodec, added Range Tracking DataSet.
- - In ExportOptions, added IsRangeTrackingDataSetOn.
- - In CsvExporterWriter, added Range Tracking dataset.
- - In Ensemble, added RangeTrackingDataSet.
- - In ExportOptions, added PressureOffset and CorrelationThreshold.
- - In FilePlayback, changed FindEnsembles() to load the file in one block.
- - In Pd4_5, added header lock.
- - In RangeTrackingDataSet added NumBeams.
- - In Playback, Fixed loading the files to wait for all the data to be decoded.
- - In AdcpImportBinaryFile, use the FilePlayback to read in the ensemble data.
- - In FilePlayback, close the ProcessDataCompleteEvent in Dispose.
- - In Pd0Codec, lock the buffer in VerifyHeaderStart().
- - In AdcpBinaryCodec, in DecodeIncomingData() i need to wait for the buffer to have enough bytes to decode an ensemble.
- - In FilePlayback, fixed waiting for the file to be loaded into the codec before moving on.
- - In CsvExporterWriter, added NMEA dataset.
- - In PniPrimeCompassBinaryCodec, added ToString for PniDataResponse.
- - In FilePlayback, add constructor that takes only a single file.
-
-RTI-3.0.1
- - Changed the version number.
- - In DbCommon, removed DataTransaction from GetDataTableFromProjectDb(cnn,...) and RunQueryOnProjectDb(cnn,...) and RunQueryOnProjectDb().
- - In AdcpDatabaseReader, in ReadEnsemble(), make the query take the connection so new connections will not need to be made with each call.
- - Added ProjectPlayback.
- - Added PlaybackArgs.
- - In AdcpBinaryCodec, changed the incoming buffer to BlockingCollection to remove the locks.  Optimized searching for the start of an ensemble.
- - Added FlilePlayback.
- - In FilePlayback, allow multiple files to be selected to import.
- - In Pd6_13, fixed bug in FindSentence() looking for the next start location.
- - In IDvlData, fixed bug with TS not setting the Date and Time.
- - In Pd6_13, fixed bug in SetBE() setting the earth bottom track velocities.
- - In AdcpBinaryCodec and Pd0Codec, Abort and Join the processing thread on StopThread.
-
-RTI-3.0.0
- - Changed the version number.
- - Updated .NET to version 4.5.1.
- - Updated Newtonsoft.JSON.
- - Removed the error message for the Thread Abort Exception.
- - Updated SQLite to 1.0.93.0.
- - Updated NUnit and NUnit.Runners to 2.6.3.
- - Updated EntityFramework to 6.1.1.
- - CsvExporterWriter, fixed the spacing for missing datasets.
- - In RemoveShipSpeed, get the heading from the GPS before using the bottom track heading to remove the ship speed when using GPS speed.
-
-RTI-2.23.0
- - Changed the version number.
- - Added Averagers for Bottom Track, Earth Vel, Instrument Vel and Beam vel.
- - In AverageManager, added Bottom Track, Earth Vel, Instrument Vel and Beam vel to average.
- - In Pd6_13Codec, fixed bug in SetBS() and FindSentence().
- - In AverageBottomTrack, fixed a bug in SetTimeAndCount().
- - In IDvlData, changed Convert() to TryParse() and initialized the values.
- - In AverageManager, moved the logic for removing accumulated data from the averager to the manager.
- - In Ensemble, added EncodeJSON().
- - In Pd0VariableLeader and Pd0FixedLeader, check if the values are given in DecodeRtiEnsemble().
- - In ExportOptions, added SetMaxBin() set all the max bin values.
- - In SystemSetupDataSet, fixed checking if the voltage existed in Decode().
- - In AdcpEthernetOption, added Port property.
- - In MathHelper, added functions to set and get byte arrays for strings.
- - In AdcpDvlCodec, fixed a bug if AddIncomingData() received a null byte array.
- - In Status, added a comma to the status errors.
- - In AdcpDvlCodec, when adding PRTI30 and PRTI31 messages, replace the serialnumber subsystem with the correct value.
- - In SystemSetupDataSet, added and empty constructor.
- - In CorrelationDataSet, fixed bug in DecodePd0Ensemble() if numCodeRepeats is 0 or N is 0.
- - In Pd0Correlatoin, fixed bug in DecodeRtiEnsemble() if numCodeRepeats is 0 or N is 0.
- - In Pd0VariableLeader, fixed ensemble number to start with 1 in DecodeRtiEnsemble().
- - Added AdcpTcpIp.cs.
- - In AverageManagerOptions, added the IsRecording property.
- - In Common, added AVG_LTA_ENSEMBLE_FILE_EXT and AVG_STA_ENSEMBLE_FILE_EXT.
- - In MathHelper, added a try/catch block in SubArray().
- - In AncillaryDataSet, fixed a bug setting the ElementMulitplier and NumElements.
- - In EnsembleHelper, fixed a bug setting the ElementMulitplier and NumElements for EnsembleDataSet and AncillaryDataSet.
- - In BaseDataSet, changed the name of numBins and numBeams to NumElements and ElementMutiplier.
- - In Ensemble, fixed a bug setting the ElementMulitplier and NumElements for EnsembleDataSet and AncillaryDataSet.
- - In VelocityVector, added Instrument Velocity Vectors.  Made specific Earth and Instrument functions.
- - In EarthVelocityData, changed the name of the VelocityVector functions.
- - In InstrumentVelocityData, added VelocityVector.
- - In AdcpDvlCodec, removed trimming the sentence in FindSentence().
- - In VesselMountOptions, added SRC_STR_ADCP_GPS for ADCP GPS data.
- - In VmHeadingSource, set the heading based off the ADCP GPS data also.
- - In SerialConnection, force the thread to shutdown by sending an abort in Dispose().
-
-
-RTI-2-22.1
- - Changed the version number.
- - In AdcpSerialPort, check every baud rate in TestSerialBaudConnection().
- - In Ensemble, added DvlDataSet.
- - Created Pd6_13Codec to decode PD6 and PD13 messages.
- - In Project, added DVL column to CreateProjectTables().  Bump rev to D8.
- - In DbCommon, added COL_DVL.
- - In AdcpDatabaseWriter, added writing the DVL dataset in WriteEnsembleDataToDatabase().
- - In Pd6_13Codec, fixed setting the time for the ensemble.
- - In IDvlData, added Sentence property and ToByteArray() in IDvlData.
-
-RTI-2.22.0
- - Changed the version number.
- - In AdcpCommands, fixed finding the Hardware in DecodeBREAK().
-
-RTI-2.21.4
- - Changed the version number.
- - In AdcpConfiguration, in AddConfiguration() checkc for a DVL serial number.
- - In AdcpDatabaseWriter, in ProcessDataThread(), check for a DVL serial number.
- - Added PD0.cs.
- - Added Pd0FixedLeader.cs.
- - Added Pd0Header.cs.
- - In AdcpEthernet, sped up the download process.
- - Added Pd0VariableLeader.cs.
- - In AmplitudeDataSet, added a simpler constructor and added DecodePd0Ensemble().
- - In CorrelationDataSet, added a simpler constructor and added DecodePd0Ensemble().
- - In BeamVelocityDataSet, added a simpler constructor and added DecodePd0Ensemble(). 
- - In InstrumentVelocityDataSet, added a simpler constructor and added DecodePd0Ensemble(). 
- - In EarthVelocityDataSet, added a simpler constructor and added DecodePd0Ensemble().
- - In GoodEarthDataSet, added a simpler constructor and added DecodePd0Ensemble(). 
- - In GoodBeamDataSet, added a simper constructor.
- - In Ensemble, BottomTrackDataSet, EnsembleDataSet and AncillaryDataSet, added a simpler constructor and added DecodePd0Ensemble(). 
- - In PD0, added constructor that data binary data.
- - Added Pd0Codec.
- - In Pd0ID, added unknown data type.  Added GetType().  Added Default IDs.
- - In AdcpBinaryWriter, changed _writeBuffer from a list to ConcurrentQueue.
- - In BottomTrackDataSet, in GetVelocityMagnitude() check for 4 beams.
- - In Pd0EchoIntensity, fixed code to handle vertical beams.
- - In Pd0Correlation, fixed code to handle vertical beams.
- - In Pd0BottomTrack, fixed code to handle vertical beams.
- - In Pd0PercentGood, fixed code to handle vertical beams.
- - In Pd0Velocity, fixed code to handle vertical beams.
- - Updated CsvExporter to select which datasets to export to the CSV file.
- - Updated Pd0Exporter to select which datasets to export to the PD0 file.
- - In Transform, added Correlation and SNR threshold.
- - In InstrumentVelocityDataSet, fixed bug in DecodePd0Ensemble() looking for bad velocity.
- - In BeamVelocityDataSet, fixed bug in DecodePd0Ensemble() looking for bad velocity.
- - In CorrelationDataSet, in DecodePd0Ensemble(), changed the conversion to match WH correlation values.
- - In AdcpSubsystemConfig, removed the IPredictor.
-
-RTI-2.21.3
- - Changed the version number.
- - Added SystemSetupDataSet.
- - In Ensemble, added SystemSetupDataSet.
- - In AdcpBinaryCodec, added SystemSetupData to parser.
- - In Project, added SystemSetupDS column to CreateProjectTables().  Bump rev to D5.
- - In AdcpDatabaseWriter, added SystemSetupDataSet to project db file.
- - In DbCommon, added COL_SYSTEMSETUP_DS.
- - In Cache, changed dictionary to ConcurrentDictionary.
- - In Commons, added NMEA_FILE_EXT to file extensions.
- - In Project, added Gps and NMEA writers.
- - In AdcpDatabaseCodec, read in ProfileEngineering, BottomTrackEngineering and SystemSetup datasets.
- - In Project, added GPS1, GPS2, NMEA1, NMEA2 columns to CreateProjectTables().  Bump rev to D6.
- - In AdcpDatabaseCodec, added GPS1, GPS2, NMEA1 and NMEA2 column to the project db file.
- - In all the GPS sentences, put all parsing in a try block or used TryParse.
- - In AdcpDatabaseCodec, read in GPS1, GPS2, NMEA1 and NMEA2 data.
- - In AdcpDatabaseCodec, check if the column exist when parsing the data in ParseDataTables().
- - In Prti01Sentence and Prti02Sentence, fixed parsing the status value from hex to int in OnSentenceChanged().
- - In AdcpBinaryWriter, added filetype to know what type of binary file is being created.  This will set the file name and extension.
- - In EnsembleDataSet, added constructor that takes a PRTI03 sentence.
- - In AncillaryDataSet, added constructor that takes a PRTI03 sentence.
- - In BottomTrackDataSet, added constructor that takes a PRTI03 sentence.
- - In InstrumentWaterMassDataSet, added constructor that takes a PRTI03 sentence.  Added Q value.
- - In BaseDataSet, added Q value to Water Mass DataSet.
- - In Ensemble, added ability to decode PRIT03 sentence.
- - In AdcpDvlCodec, added ability to decode PRIT03 sentence.
- - In PRTI01Sentence and PRTI02Sentence, added Subsystem Configuration.
- - Added PRTI03Sentence.
- - Added PRTI30Sentence and PRTI31Sentence.
- - In DbCommons, Added COL_ADCPGPS.
- - In AdcpDatabaseWriter, added AdcpGps Column to the project to store the GPS data within the ADCP.
- - In Project, added AdcpGps column to CreateProjectTables().  Bump rev to D7.
- - In AdcpConfiguration, added VesselMountOptions to store vessel mount options.
- - In AdcpDatabaseWriter, removed the EnsembleNmea object and put the NMEA data in the ensemble.
- - In GpggaSentence, fixed a bug when parsing the Latitude and longitude.
- - In NmeaDataSet, added GPHDT.
- - Added VmHeadingSource.cs and VmHeadingOffset.cs.
- - In AdcpDatabaseWriter, write the position if the GPGGA message is given.
- - In DbCommons, Added COL_ENS_POSITION.
- - In AdcpDvlCodec, pass all the DVL data to as binary data to be recorded in SendData().
- - In PRTIXXXSentence, set the SubsystemConfig number as the same as the CEPO index in OnSentenceChanged(). 
- - In Firmware, in ToString(), display the SubSystemCode as a char.
- - In AdcpDatabaseCodec, fixed bug in WriteEnsembleDataToDatabase() where if GPS data was not present, the @position value was not set.
- - In PRTIXXXSentence, fixed constructor to take subsystem CEPO index.
-
-RTI-2.21.2
- - Changed the version number.
- - Create ProfileEngineeringDataSet.
- - In Ensemble, added ProfileEngineeringDataSet.
- - In Ensemble, added BottomTrackEngineeringDataSet.
- - In AdcpBinaryCodec, added ProfileEngineeringData and BottomTrackEngineeringData to parser.
- - In AdcpDatabaseWriter, added ProfileEngineeringDataSet and BottomTrackEngineeringDataSet to the project db file.
- - In DbCommon, added COL_PROFILEENGINEERING_DS and COL_BOTTOMTRACKENGINEERING_DS.
- - In Project, added ProfileEngineeringDS and BottomTrackEngineeringDS columns to CreateProjectTables().  Bump rev to D4.
-
-RTI-2.21.1
- - Changed the version number.
- - In Status, give the hex value error code with the error string and updated the error codes.
-
-RTI-2.21.0
- - Changed the version number.
- - In SerialNumber, changed SubSystemsDict to a list.  The key was never used.  Ensure the subsystem has not been added to the list in AddConfig().
- - In DeploymentOptions, added DeploymentMode.
- - In AdcpConfiguration, changed SerialOptions to AdcpSerialOptions.  Added Gps1/2SerialOptions and Nmea1/2SerialOptions.
- - In Project, added EnableBackupBinaryWriter and _binaryWriterBackup to have a backup binary writer.
- - In AdcpBinaryWriter, made MaxFileSize a public property.
- - In AdcpBinaryWriter, changed contructor to take individual name, folder and serial number to a project will not be needed.
- - In DeploymentOptions, added InternalMemoryCardUsed and InternalMemoryCardTotal.
- - In DbCommon, added COL_CMD_PROJECT_OPTIONS.
- - In AdcpDatabaseWriter, read and write the Project options to the project db file.
- - In AdcpCommands, added TimeZone property to know how to set STIME.
- - In MathHelper, added TimeSpanPrettyFormat() to give the time span as a string with plurization.
- - In PniPrimeCompassBinaryCodec, added MagTiltCalibrationPosition() and made MagCalibrationPosition() a simpler output of just heading.
- - In AdcpEthernet, added send and receive methods to match the ADCP serial ports commands.
- - In AdcpConfiguration, added EthernetOptions() to store the Ethernet options.
- - In PniPrimeCompassBinaryCodec, added Pitch to MagCalibrationPosition().
- - In MathHelper, added seconds to TimeSpanPrettyFormat().
- - In Project, added GetLastEnsemble().
- - In AdcpDatabaseReader, added GetLastEnsemble().
- - In Project, added Position column and change rev to D3.
-
-RTI-2.20.0
- - Changed the version number.
- - In AdcpBinaryCodec, added buffer lock to AddIncomingData().
- - In AdcpSubsystemCommands, updated CWPBB_TransmitPulseType options to user guide rev N.
- - In AdcpCommands, removed giving the STIME in GetDeploymentCommandList().
- - In AdcpSerialPort, added another StartPinging() that does not set the time also.
- - In AdcpSubsystemCommands, removed the CBI command from the GetDeploymentCommandList().
- - In AdcpCommands, added CERECORD command to GetDeploymentCommandList().
- - In AdcpCommands, updated CERECORD to include SinglePing parameter.
- - In DecodeCSHOW, updated DecodeCERECORD() with the new CERECORD command.
- - Changed to version 2.20.1.
- - In AdcpCommands, added DEFAULT_SAN_DIEGO_DECLINATION for CHO command.
- - In AdcpCommands, added CHO command to GetDeploymentCommandList().
- - In AdcpCommands, added DecodeSPOS(). 
- - In SerialConnection, in SendDataWaitReply() check the response if it is a BREAK and handle differently.
- - In AdcpSerialPort, in TestSerialBaudConnection(), check if the serial port is open and disconnect if it is to prevent exception.  Change the timeout for the response.
- - In AdcpSerialPort, fixed bug in GetAdcpConfiguration() where the serial options were not set and lost by the constructor.
- - Changed to version 2.20.2.
- - In AdcpConfiguration, fixed bug in AddConfig() when setting the Configuration Index and the CEPO index.
- - In Ensemble, Added EncodeMatlab() to get just the ensemble as Matlab datasets with the RTI header or checksum.
- - Added the Exporter folder with the CSV and Matlab exporters.
- - In EnsembleDataSet, fixed bug where i was not consistent in Encode() in setting the number of elements.
- - In EnsembleHelper, fixed bug in AddNmea() where the datatype was not set correctly.  It is a byte type.
- - In NmeaDataSet, fixed bug in constructor where the data type was not set correctly.  It is a byte type.
-
-RTI-2.19
- - Changed the version number.
- - Added AdcpEthernet.cs and AdcpEthernetOptions.cs.
- - In AdcpBinaryCodec, if VerifyEnsembleNumberAndSize() fails in DecodingIncomingData(), i remove a byte from the buffer and try again.
- - In VelocityVector, fixed bug in GenerateAmplitudeVectors() where the VelociytVector was not created. 
- - In Project.cs, fixed bug where GetAdcpConfigurationFromDb() was commented out.  
- - Changed namespace from Screen to ScreenData.  
- - In SerialConnection, fixed IsAvailable() if the port is not open, it would get a null for BreakState.
- - In SerialConnection, set the initial port and baud rate given in the constuctor to the serial port.
- - In AdcpSerialPort, added ability to scan for serial ports with an ADCP connected.
- - Updated README to give instructions how to start to use the code.
- - Define default values in SerialOptions.
- - Added ability to handle a single beam system.
- - In SerialConnection, fixed connecting multiple times to a serial port.  Threads were left running when multiple connections were attempted.
- - In AdcpSerialPort, fixed BUG in ScanSerialConnection() where the serial connection was not shutdown after scanning and cause the read thread to remain alive.
- - In AdcpSerialPort, added the class AdcpSerialOptions.  Make the ScanSerialConnection() return a list of AdcpSerialOptions.
- - In SerialNumber, added SerialNumberDescString and GetSerialNumberDescString().
- - In SerialConnection, make a public property for SerialPortOptions to allow others to see the settings.
- - Added ToString() to AdcpSerialPort and SerialConnection.
- - In AdcpCommands, added GetUtcTimeCommand() to set the time to UTC time and changed GetSystemTimeCommand() to GetLocalSystemTimeCommand().
- - In AdcpSerialPort, changed SetSystemDateTime() to SetLocalSystemDateTime().  Added SetUtcSystemDateTime().
- - In AdcpCommands, changed the name of Time_CmdStr() to LocalTime_CmdStr().  Added UtcTime_CmdStr().
- - Added MaintenceLog.
- - In SerialConnection, check for empty or null string in SendDataWaitReply().  MAX_DISPLAY_BUFFER increased to ensure the entire HELP message can be displayed.
- - In AdcpCommands, check for empty buffer in DecodeBREAK().
- - In AdcpCommands, added TimeValue constructor that takes seconds.  Added TimeValue.ToStringD() to give the time i seconds as a double.
- - In AdcpSubsystemCommands, replaced Subsystem and CepoIndex with SubsystemConfig which contains this information.
- - Removed the redudant CepoIndex in SubsystemConfig and AdcpSubsystemConfig.  Made AdcpSubsystemConfig take a SubsystemConfig for its constructor.
- - In Subsystem, added CodedDescString() and Display to display the Subsystem as a string.
- - In Subsystem, added CodeToChar() to convert the code to a char.
- - In AdcpSubsystemCommands, added CBI_BurstPairFlag.
- - In AdcpCommands, added SPOS.
- - In AdcpCommands, added DecodeENGCONF().
- - In MathHelper, added HUNSEC_TO_MILLISEC.
- - In AdcpCommands, updated GetDeploymentCommandList().
- - In AdcpSubystemCommands, added GetDeploymentCommandList().
- - In AdcpBinaryWriter, set a default MaxFileSize.  Added a constructor that takes a project.  Added serialnumber to the file name.
- - In Project, added BinaryWriter to the write binary data to the project.
- - In Project, Added Database reader and writer to the project.
- - Replaced Shutdown() with IDisposable.
- - Added a class to decode and add NMEA data from a text file to the project.
- - Changed version to 2.19.1.
- - In MaintenceLog, added AddEntry() and ClearLog().
- - In Subsystem, Added SUB_1_2MHZ_4BEAM_20DEG_PISTON_OPPOSITE_FACING_c, SUB_600KHZ_4BEAM_20DEG_PISTON_OPPOSITE_FACING_d and SUB_300KHZ_4BEAM_20DEG_PISTON_OPPOSITE_FACING_e
- - In SubsystemConfiguration, Added IndexCodeString().
- - Changed version to 2.19.2.
- - In Transform, Updated how Pitch and Roll are used per SM and transform to Instrument also.
- - In Project, added Flush() to flush the files.
- - Changed version to 2.19.3.
- - In EnsembleDataSet, added SubsystemConfigurationIndex to SubsystemConfiguration for output for JSON.
- - In BaseDataSet, added CEPO index JSON string and renamed SubsystemConfigurationNumber to SubsystemConfigurationIndex. 
- - In AdcpConfiguration, in SubsystemConfiguration constructor, i give the CEPO index now.
- - In SubsystemConfiguration, added SubsystemConfigIndex property.  This is to differentiate between CepoIndex and SubsystemConfigIndex.
- - In AdcpDatabaseWriter, added EnsembleWriteEvent event to send when an ensemble has been written to the database.
- - In Project, added ProjectEnsembleWriteEvent to send event when an ensemble has been written to the project.
- - In Project, subscribe to dbWriter to know when an ensemble has been written to the project.
- - In Project, subscribe to binaryWriter to know when an ensemble has been written to the binary file.
- - In MaitenceLog, fixed bug setting the date and time to string.  Minutes and Month were swapped.
- - In AdcpSerialPort, add flag properties to know what mode the ADCP connection is in.
- - In MathHelper, added BoolToTrueFalseStr() and BoolToOnOffStr().
- - In PniPrimeCompassBinaryCodec, renamed Parameter and Configuration to PniParamater and PniConfiguration.    Added more responses and decoded them.
- - Changed version to 2.19.4.
- - In AdcpDvlCodec, have ProcessDataEventHandler match AdcpBinaryCodec and give both binary and ensemble.  Removed BinaryRecordEvent.
- - In SerialConnection, added a soft BREAK in SendBreak() for connections that can not handle hard BREAKs.
- - In DbCommons, added COL_CMD_APP_CONFIGURATION.
- - In Project, added the column AppConfiguration to tblOptions to hold application specific options.  Changed Project DB rev to D2.
- - In Project, added WriteAppConfiguration().
- - In AdcpDatabaseWriter, added AppConfiguration.
- - In SubsystemConfiguration, convert to and from JSON.
- - In BottomTrackDataSet, fixed a bug with the GetAverageRange() using ElementMulitplier instead of Range.Length.
- - In ScreenMarkBadBelowBottom, use BottomTrackDataSet's GetAverageRange().
- - In EnsembleHelper, in SetVelocitiesBad(), also set the VelocityVector to bad velocity if it exist.
- - In AdcpSerialPort, added a wait state in TestSerialBaudConnection() to allow the BREAK response get received.
- - In Subsystem, Encode and Decode to JSON.
- - In RemoveShipSpeed, added gpsHeadingOffset to account for the GPS not aligned with the ADCP.
- - In BottomTrackDataSet, added IsBeamVelocityGood.  A good way to check for 3 beam solutions or any bad values.
- - In AdcpBinaryWriter, moved the PublishEnsembleWrite() to AddIncomingData() so that it will display updates everytime it receives data.
- - In AdcpDatabaseWriter, put PublishEnsembleWrite() in AddIncomingData() to know when an ensemble is received to write.
- - In Longitude and Latitude,  made a constructor the JSON constructor.
- - In AdcpConfiguration, added StringDesc property.
- - In AdcpCommand, added DEFAULT_SALINITY_VALUE_ESTUARY.
- - Changed version to 2.19.5.
- - In AdcpSerialPort, in TestSerialBaudConnection(), limited the baud rates to test.
-
-
-RTI-2.18
- - Changed the version number.
- - In AdcpBinaryWriter, made FileSize a public property to monitor the recording.
- - In Project, changed the database revision to C1 because we added a new table, tblOptions.
- - In DbCommons, changed TBL_ENS_CMDS to TBL_ENS_OPTIONS.
- - In EnsembleDataSet::Decode(), set SubsystemConfig with the subsystem if the revision is old and no SubsystemConfig is given.  Before it would not give the subsystem.
- - In Project, added VerifyDatabase() to verify a database when copying a new project database.
- - In DbCommon, added CheckIfColumnExist() and CheckIfTableIsEmpty().
- - In Ensemble, added static methods XXXBeamName() to convert the beam number to a string of the beam description for the coordinate transform.
- - In BaseDataSet, make all properties Setter public for converting to JSON.
- - In EnsembleHelper, added Beam and Instrument Velocity, Good Beam and Earth and Water Mass.
- - In NmeaDataSet, added an empty constructor.  Made the properties' Setter public for JSON coding.
- - In Ensemble, added AddNmeaData() that takes no data.
- - In EnsembleDataSet, fixed setting the time for PRTI sentences with SetPRTITime().
- - In EnsembleDataSet, in constructors for PRTI messages, set the serial number to SubsystemConfiguration().  This will use the DVL serial number to create the SubsystemConfiguration.
- - In Firmware, in GetSubsystemCode() and GetSubsystem(), check if the serial number given is a DVL serial number.  If so, handle differently.
- - In EnsembleDataSet, made the time for PRTI be the current time.  Set the start time to AncillaryDataSet.LastPingTime.
- - In AncillaryDataSet, for PRTI messages, made LastPingTime the PRTI start time.
- - In BottomTrackDataSet, set FirstPingTime when decoding the PRTI sentences.
- - In Ensemble, removed the private set from all the properties so the object can be convert to a from JSON.
- - In BaseDataSet, added ToJsonBaseStub() to create a JSON stub for the base dataset properties.
- - In AmplitudeDataSet, added ToJson() and ToJsonStub() to convert this object to a JSON string.
- - In all the DataSets and Ensemble, removed Orientation from all the datasets.  Replaced with SubsystemConfiguration.
- - In all the DataSets added encoding and decoding of the object as a JSON string.
- - Changed name and file name from InstrVelocityData to InstrumentVelocityData.
- - In EarthVelocityDataSet, changed name of VV to VelocityVectors.
- - In Firmware, maded SubsystemCode public so it can be decoded for JSON.
- - In UniqueID::== do not check milliseconds.
- - In AncillaryDataSet, fixed FirstPingTime for PRTI sentences.
- - In EnsembleHelper, maded AddNmea() only take an ensemble.
- - In the JSON strings for the BaseData, only stores the NumElements and ElementMultipliers.
- - Changed the format of the database in the Project file.  Now stores JSON strings for each dataset.
- - In AdcpDatabaseReader, Removed cache and added an SQLiteConnection to improve performance.
- - In DbCommon and AdcpDatabaseCodec, for each method call, created a new one with the SQLiteConnection to prevent opening and closing connection for each call.
- - In DbCommon, added RunQueryOnProjectDbObj() to return an object instead of an int.
- - In VelocityVectors::CreateVelocityVector(), create the VelocityVector before setting the values.
- - In Project, added ValidateVersion() to validate which version of the Project file.
- - In AdcpDatabaseCodec, added GetProjectVersion() to get the project version.
- - In Ensemble, improved the Ensemble.Clone() by using JSON to clone.
- - Check for null when parsing the JSON string for all the datasets. 
-
-RTI-2.17
- - Changed the version number.
- - In Subsystem and AdcpSubsystemConfig, added a note about the subsystem code being EMPTY.
- - In AdcpSubsystemConfig, changed ToString() and GetString() to [Config] SSDesc.
- - In SerialNumber, Replaced SerialNumber.Empty with IsEmpty().
- - In SystemTest, added 5 second wait to SysTest_RtcTime() to ensure the time has been set to the ADCP.
- - In AdcpSerialPort:SetSystemDateTime(), wait about 5 seconds after setting the ADCP time.
- - In AdcpCommands and AdcpSubsystemCommands, updated comments to ADCP User Guide Rev H.
- - In AdcpSubsystemCommands, added 2 new WP broadband pulse types based off ADCP User Guide Rev H.
- - Added ScreenErrorVelocityThreshold and ScreenVerticalVelocityThreshold to screen the data.
- - Added EnsembleHelper to create ensemble stubs.
- - In ScreenMarkBadBelowBottom, moved SetVelocitiesBad() to EnsembleHelper.
- - In Subsystem, removed Subsystem.Empty.  It was not readonly.
- - In EnsembleDataSet::Decode(), check for Firmware revision 0.2.13.  This will fix the SubsystemIndex to SubsystemCode change.
- - Removed SubsystemConfiguration.Empty and replaced is IsEmpty().
- - In Firmware, added GetSubsystem() to get the subsystem for this firmware.
- - In AdcpSubsystemConfig, moved AdcpSubsystemConfig.Subsystem into AdcpSubsystemConfig.SubsystemConfig.Subsystem.
- - Make AdcpConfiguration::AdcpSubsystemConfigExist(), AdcpConfiguration::RemoveAdcpSubsystemConfig() and AdcpConfiguration::GetAdcpSubsystemConfig()  take only 1 argument.
- - Made a Post Process folder and put Screen and Average folder within.
- - Set a default CEPO when a serial number is give in the constructor.
- - Added AverageCorrelation and use AverageBase.
- - In AdcpCommands, added list functions for all the commands that have a list of options. 
- - Added AverageBase and AverageCorrelation.
- - In EnsembleDataSet, created a constructor that take no data.
- - Added Ensemble::AddEnsembleData() that takes no data.
- - In Firmware, added equal, == and != to the object.
- - In Firmware, fixed ToString() for the subsystem code.
- - In Status, added equal, == and != to the object.
- - In Status, fixed bug with ERR_RCVR_DATA code.  Was 0x400 should have been 0x4000.
- - In EnsembleDataSet, fixed BACKWARDS COMPATITBILITY in Decode where it did not check the Major number and it did not convert the subsystem to a byte correctly.
- - Put more average logic into AverageBase to reduce redundant code.
- - Added AverageAmplitude and use AverageBase.
- - In AverageManager, set the parameters of the averaging to the averaged ensemble (num samples, first/last ping time).
- - In Firmware, made SubsystemCode private and you now must get the code using the function GetSubsystemCode().
- - In EnsembleDataSet, moved the backwards compatibility for Firmware SubsystemCode to the Firmware object.
- - In Firmware, in GetSubsystemCode() and GetSubsystem() converted the code to a byte correctly.
- - In AverageManager, fixed setting the first and last ping time.
- - In EnsembleDataSet::UpdateAverageEnsemble(), set the ping count based off the number of samples and the number of pings per ensemble.
- - In AdcpConfiguration::DecodeCepo() fixed converting the subsystem code from a char to a decimal using Subsystem.ConvertSubsystemCode().
- - In Firmware and Subsystem, convert the subsystem char to a decimal using Subsystem.ConvertSubsystemCode().
- - In Commons, added list for Transform types and Measurement standard types.
- - In ScreenBottomTrackRange, fixed bug in how the screening for bad ranges was done.
- - In ScreenBottomTrackRange, made it return an object with all the screening details.
- - In Firmware, added DEBUG_MAJOR_VER for a debug firmware flag.
- - Added AddBottomTrack that takes no data to BottomTrackDataSet, and EnsembleHelper. 
- - In AdcpCommands, made CEPO command the first command in the list because CEPO will change all values to defaults.
- - In AdcpSerialPort, added the Reboot() command.
- - In SerialNumber, changed IsEmpty() to only check if a Subsystem is set for the serial number.
-
-RTI-2.16
- - Changed the version number.
- - In SerialConnection, added a check for IO exception in Connect(), to see if the port exist.
- - In PniPrimeCompassBinaryCodec, updated the pitch and roll values to display to use when compass cal is done.
- - In SerialNumber, allow the public strings to be changed and update all the values.
- - In SerialNumber, added AddSubsystem() to add a subsystem properly to the serial number.
- - In SerialNumber, added RemoveSubsystem() to remove a subsystem properly from the serial number.
- - In Subsystem, when checking if subsystems are equal, only check if the codes are equal.
- - In Subsystem, added == and != for SubsystemCodeDesc.
- - In SerialNumber, added BASE_ELEC_TYPE_ADCP1.
- - In Subsystems, updated the SubsystemList.
- - In Subsystems, set a default value of 0 for the index in the Subsystem Constructor.
- - In Subsystems, add a SubsystemCodeDesc constructor that only takes the code.
- - In AdcpSubsystemCommands, created CmdStr to output the command string for reach command with the command, CEPO index and the values.
- - In AdcpCommands, changed CEOUTPUT from a ushort to AdcpCommands.AdcpOutputMode.
- - In AdcpCommands, added command strings for each command.
- - In Status, Added new Error codes from ADCP User Guide Rev H.
-
-RTI-2.15
- - Changed the version number.
- - In AdcpSubsystemCommands, changed how defaults are set to allow outside users to set the defaults with and without a subsystem set.
- - In AdcpCommands, fixed bug with DEFAULT_CEI.  Reference could change the value.  Removed DEFAULT_CEI and added DEFAULT_CEI_HOUR/MINUTE/SECOND/HUNSEC.
- - In SerialConnection, changed the serial port ReadBufferSize to handle faster download speeds.
- - In AdcpSerialPort::SysTestFirmwareFiles(), made it check for all capitals for the file MAINT.txt and ENGHELP.txt.
- - Update AdcpCommands and AdcpSubsystemCommands to the ADCP manual Revision G.
- - Added system frequency information to Commons.cs.
- - In AdcpCommands, removed EnableDisable enum and changed DEFAULT_ENGMACON to a bool. 
- - In AdcpCommands, added the command CETFP to GetCommandList().  This sets the time of first ping.
- - Updated the the UnitTest for the BB commands for WP and BT in AdcpSubsystemCommandsTest.cs.
- - In AdcpSubsystemCommands.cs, make 300kHz the default frequency if no frequency is set.
- - In AdcpCommands.cs, added DEFAULT_SALINITY_VALUE_SALT and DEFAULT_SALINITY_VALUE_FRESH.
- - Bug in CBTMX command firmware.  AdcpSubsystemCommands.cs commented out so the user cannot send the setting for now.
- - In Commons.cs, made version number get retrieved from AssemblyInfo.cs.
- - In AdcpCommands.cs, changed the DecodeBoardValues() to handle board IDs with and without a frequency.
- - Store the Adcp Commands, Adcp Subsystem Commands and Deployment options to the project database file.
- - Created Deployment Option to save with the Project database.
- - In Project.cs, Get and Set Adcp Commands and Options to the project database.
- - In Subsystem.cs, removed Private Set for Index and Code to allow JSON encode and decode.
- - Changed to version 2.15.1.
- - Updated Status.cs to ADCP User Guide Rev H.
- - In Project.cs, added SubsystemConfig column to tblEnsemble for the subsystem configuration.
- - In DbCommon.cs, added COL_ENS_SUBSYS_CONFIG column to the Project database in tblEnsemble.
- - In AdcpDatabaseWriter::WriteEnsembleDataToDatabase(), added SubsystemConfig to the database.
- - Added SerialConnection::SendDataGetReply() to send data and get the response back.
- - Added AdcpSubystemConfig and AdcpConfiguration.
- - Added AdcpCommands::DecodeCSHOW() to decode the CSHOW command.
- - Added DecodeCSHOW.cs to decode the CSHOW command.
- - Added Subsystem::IsEmpty() to check if the Subsystem is an empty subsystem.
- - Added CEOUTPUT command to AdcpCommands.
- - Added TimeValue test to AdcpCommandsTest.cs.
- - Fixed TimeValue to rollover values when exceed there minutes, seconds and HunSec range in AdcpCommands.cs.
- - In DecodeCSHOW, fixed bug in Decoding Indexed values.  It did not handle spaces correctly.
- - Created DecodeCSHOWTest.cs.
- - In AdcpCommands, added the command CVSF.  Check ranges for values when setting the value if ranges exist.
- - Added DeploymentOptions to AdcpConfiguration.
- - In AdcpCommands, removed requiring the serial number for the constructor.  It was only needed for CEPO, but that was incorrectly created with the serial number.
- - Added AdcpConfiguration:ValidateCEPO() to verify the given CEPO is correct for the serial number.
- - In SerialNumber, Needed to remove all private Set so that the object can be Serialized and Deserialized to JSON.
- - Added COL_CMD_REV column to the Project database in tblOptions.
- - In Project.cs, removed AdcpCommands, DeploymentOptions and AdcpSubsystemCommadns and replaced with AdcpConfiguration.
- - In AdcpConfiguration.cs, added methods AdcpSubsystemConfigExist() and GetAdcpSubsystemConfig().
- - In AdcpConfiguration.cs, added method AddConfiguration().
- - In AdcpDatabaseWriter.cs, added UpdateAdcpConfiguration() to write the AdcpConfiguration to the database.
- - In AdcpSubsystemCommands.cs, added CEPO Index property.  Give the CEPO index in the constructor.
- - Fixed bug in AdcpConfiguration::SetCepo() when setting the serial number, the CEPO was being reset.
- - In Validator, fixed misspelling of ValidateNumericMinMax() and rounding numbers in error message.
- - Added Validator::ValidatePositiveNumeric() to check for positive numbers.
- - Added CBI command to AdcpSubsystemCommands.
- - Added CBI command to DecodeCSHOW.cs.
- - Added AdcpConfiguration::RemoveConfiguration().
- - In AdcpSubsystemConfig, set the Command's CEPO index when CEPO index is set.
- - In DeploymentOptions, added new Battery Types.
- - In SubsystemConfiguration, changed the COMMAND_SETUP_START.
- - In Firmware, changed SubsystemIndex to SubsystemCode.
- - In EnsembleDataSet::Decode(), changed SubsystemIndex to SubsystemCode and changed from an UInt16 to a byte.    
- - In SerialNumber, changed the SubSystemsDict to have the key as the Code and not the index.
- - In DeploymentOptions, changed Ints to UInt32.  Add Min values.
- - Added Validator::ValidateMin(int value, int min, out bool isGood).
- - In DeploymentOptions, added GetBatteryList().
- - In AdcpCommands and AdcpSubsystemCommands, when creating the command list, ensure the string is set to United States English format.  This is to prevent commas from being used for decimal points.
- - In AdcpCommands, added Minimum values for CWS, CTD and CWSS command.
- - In AdcpSubsystemConfig, made ToString() only use Subsystem and SubystemConfiguration.
- - In AdcpSubsystemConfig, added static GetString() to generate a string for a AdcpSubsystemConfig based off a Subsystem and SubsystemConfiguration given.
- - In AdcpConfiguration, improved performance in GetAdcpSubsystemConfig() and AdcpSubsystemConfigExist().
- - In Project and DbCommons, in tblEnsemble changed column SubsystemIndex to SubsystemCode.
- - In AdcpSubsystemCommands, validate the min and max values for the commands.
- - In Validator, fixed showing all the decimal places for the result in ValidateMinMax().
- - In AdcpSubsystemCommands, added Min/Max values for the CWPAP commands.
- - In SerialConnection::SendDataWaitReply(), when checking if the reponse matches the command, make the command and response both lower case so they will match in case.
- - In AdcpSerialPort, when canceling or stopping a download, send the D command to stop the current download.
- - In AdcpSerialPort, remove the Download watchdog.
- - In AdcpDataWriter, when writing the ensemble data to the database, try to get the ADCP Configurtation to also write to the project.
-
-RTI-2.14
- - Changed the version number.
-
-RTI-2.13
- - Changed the version number.
- - Created AdcpDirListing and AdcpEnsFileInfo in AdcpCommands.cs to capture the file information on the ADCP.
- - Created DecodeDSDIR in AdcpCommands.
- - Created a unittest to for DecodeDSDIR.
- - Added ToSeconds() to TimeValue object.
- - In MathHelper, added MemorySizeString() to display file memory sizes with the highest scale factor.
- - In AdcpSerialPort, reduced the timeout in DownloadDirectoryListing().
- - In AdcpCommands, added CommandPayload object to pass commands as an object in events.
- - In AdcpCommands, changed DEFAULT_CWSS (Speed of Sound) to 1490 m/s.
- - In GpsSerialPort, added to constructor IsEnabled with a default value.
- - In AdcpCommands, changed parsing the DateTime in DecodeSTIME() to TryParse.  If bad value, then it will use the default time.
- - In SerialConnections, used IsAvailable() instead of checking each time for isOpen and !breakState when using the serial port.
- - In SerialConnections, made Connect() and Reconnect return a bool if a connection could be made.
- - Added SerialOptions::IsPortAvailable() to check if a port is usable.
- - In ScreenVelocity.cs, added 3 beam solution check.  Also fixed bug in earth and instrument when not check if velocity is bad when threshold checking.
- - Added test to check for maint.txt and EngHelp.txt in AdcpSerialPort::SysTestFirmwareFiles().
- - Added FIRMWARE_ENGHELP_MISSING and FIRMWARE_MAINT_MISSING to SystemTestResult.
-
-RTI-2.12
- - Changed the version number.
- - Added IsInstrumentVelocityGood() to BottomTrackDataSet.cs.
- - Added IsBinGood() to EarthVelocityDataSet and InstrVelocityDataSet.
- - Add 3 beam solution option in IsBinGood() in EarthVelocityDataSet and InstrVelocityDataSet.
- - Add 3 beam solution option in IsInstrumentVelocityGood() and IsEarthVelocityGood() in BottomTrackDataSet.
- - In AdcpBinaryCodec, remove the queue and put the data in the buffer when received.
- - When processing data, fixed bug where the final buffer of data read in was not processed in AdcpImportBinaryFile.
- - Added PercentError() and PercentDifference() methods in MathHelper.cs.
- - Created AdcpSerialPort::SendCommands() to send a list of commands.
- - Added RTI.AdcpCommands.CMD_BREAK to have a command for the command list in AdcpSerialPort::SendCommands().
- - Made the SerialOptions object smaller.  Make the options static.
- - Create AdcpSerialPort::SysTestFirmwareFiles() to test for missing firmware files.
- - Added MathHelper::ByteArrayToDouble() and MathHelper::ByteArrayToFloat64().
- - Check if the command given is null in AdcpSerialPort::SendCompassCommand().
- - Created AdcpSerialPort::SysTestCompass() to test is compass is giving data.
- - Added to PniPrimveCompassBinaryCodec, SIZE_OF_FLOAT64, GetParamCommand(), SetTaps0Commands(), SetTaps4Commands() and DecodeKParamResp() to get and set Compass Taps.
- - Added locks to read and write methods for multithreading in SerialConnection.
- - In AdcpCommands, Decode ENGI2CSHOW, added classes for board serial number and revisions and register information for ENGI2CSHOW decoding, made decode BREAK statement save the firmware as an object.
- - Add SystemTestResults::Results to hold an object to pass with results.
- - Added AdcpCommands::DecodeSTIME() to decode the command STIME result.
- - Added SystemTestErrorCodes::INCORRECT_RTC_TIME.
- - Added AdcpSerialPort::SetSystemTime() to set the system time.  Used in StartPinging().
- - Made AdcpBinaryCodec::DecodeAdcpData() public so it can decode anytime.
- - Added AdcpSerialPort::SysTestSingleWaterProfilePing() and AdcpSerialPort::SysTestSingleBottomTrackPing() to test the Status of the system.
- - Updated UnitTest to test decoding ENGI2CSHOW and STIME within AdcpCommands.
- - In MathHelper, When parsing the byte arrays, verify the byte arrays given are the correct size.
- - Updated UnitTest with converting byte arrays to Float64 and doubles.
- - Added Firmware::FirmwareVersionList() to get a list of all possible firmware major, minor and revision values.
-
-RTI-2.11
- - Changed the version number.
- - Changed AdcpSerialPort::TIMEOUT value.
- - Added PRAGMA to database creation in Project.cs.
- - Added AdcpDatabaseReader.cs to read a project using a cache.
- - Added AdcpSerialPort::CancelUpload() to cancel uploading data.
- - Added AdcpDatabaseCodec::QueryForDataSet() that returns a cache of data.
- - Added AdcpDatabaseReader::GetAllEnsembles() to get all the ensembles for a project at once.
- - Changed how AdcpDatabaseReader::PopulateCache() query for the data.
- - Fixed bug checking if bottom track data is available before trying to use it in RemoveShipSpeed::RemoveVelocity().
- - Made AdcpDatabaseCodec::GetNumberOfEnsembles() a static method.
- - In VelocityPlot, fixed how the plot is resized based off MaxEnsemble and number of ensembles in the list.
- - Added AdcpDatabaseReader::GetEnsembles() to read in a set of ensembles.
- - Added Added Cache::GetFirst() to get the first entry in the cache.
- - Added MathHelper::ParseDouble().
- - Added VelocityVectorHelper::GenerateVelocityVectors() and VelocityVectorHelper::GenerateAmplitudeVectors().
- - Added AdcpDatabaseReader::GetFirstEnsemble().
- - Added variable MAX_NUM_BINS to DataSet.Ensemble.
-
-RTI-2.10
- - Changed the version number.
- - Removed from Pulse project.
- - Check if bottom track data exist in TextOutputViewModel before displaying.
- - Changed AdcpSerialPort::GetDirectoryListing() to return a list of files.
- - Make AdcpSerialPort::GetDirectoryListing() wait for all the lines before parsing the data.
- - Make AdcpSerialPort::XModemDownload return true if file was downloaded.
- - Added a default value to SerialConnection::SendDataWaitReply() of 1 second.
- - Fix cancel AdcpSerialPort:CancelDownload to actually cancel download all the time.
- - Added a sleep in the SerialConnection::SendData() commands.
-
-RTI-2.09
- - Changed the version number.
- - Added SerialConnection::ReadData() to manually read data from the serial port.
- - Added SerialConnection::PauseReadThread() to pause reading data from the serial port.
- - Added CMD_DS_CANCEL to AdcpCommands.
- - Added ADCP Upload and modified Download in AdcpSerialPort.
- - Changed name of AdcpSerialPort::FileSizeEvent to AdcpSerialPort::DownloadFileSizeEvent.
- - Added AdcpSerialPort Upload events.
-
-RTI-2.08
- - Changed the version number.
- - Added XMODEM-CRC download from the ADCP.
- - Check if serial is open and the break state when sending a command.
- - Added WAIT_STATE to SerialConnection to have a uniform time to wait for serial port.
- - Added AdcpSerialPort::DownloadCancel() to reset setting if a download is canceled.
- - In PniPrimeCompassBinaryCodec, changed serial port read thread, so make the codec decode in a while loop again.
- - Changed the SerialConnection Reading data from an event handler to a read thread.
- - Stop the Compass Calibration after a score is received.
- - Changed MathHelper::ByteArrayToInt() to MathHelper::ByteArrayToInt8() and MathHelper::ByteArrayToInt32().
- - Changed the file extensions for recorded files to match the ADCP. ENS.
-
-RTI-2.07
- - Changed the version number.
- - Changed how the incoming data is added to the buffer in PniPrimeCompassBinaryCodec.
- - Add the incoming data to the buffer not using a for loop in Compass and AdcpBinary codecs.  Use AddRange().
- - Added a 100 ms delay after sending the command to set in Compass mode in AdcpSerialPort.  This fixes starting calibration.
- - In PniPrimeCompassBinaryCodec, added classes to store results from the commands.
- - Added PniPrimeCompassBinaryCodec::GetUInt16() to convert array value to UInt16.
- - Added PniPrimeCompassBinaryCodec::DecodekSaveDone() to decode the kSaveDone message.
- - Added PniPrimeCompassBinaryCodec::GetDefaultCompassCalMagCommand() to get the command for the Factory defaults for Mag.
- - Moved PniPrimeCompassBinaryCodec convertion methods to MathHelper.
- - Combined MatherHelper.cs and Converters.cs together in MathHelper.cs.
-
-RTI-2.06
- - Changed the version number.
- - Updated GIT instructions.
- - Set the magnitude to absolute value in VelocityVector.  No negatives.
-
-RTI-2.05
- - Changed the version number.
- - Created ScreenVelocity.cs to screen the velocity data of bad velocity and against a threshold for the error value.
- - Fixed bug in ReferenceLayerAverage::AverageEnsemblesAccum() where i check for a bad node.
- - Fixed BottomTrackDataSet::GetAverageRange() to look for bad averages.
- - Added the Screening Mark Bad Below Bottom.
-
-RTI-2.04
- - Changed the version number.
- - Added try/catch in ReferenceLayerAverage::AverageEnsembles() to prevent exception when jumping around in ensembles.
- - In ReferenceLayerAverage, update FirstPingTime with first ensemble in average when averaging.
- - Return 0 in AdcpDatabaseCodec::GetNumberOfEnsembles() if no project is given.
- - In EnsembleDataSet, set the Status for the constructor that take PRTI01 or PRTI02 sentences.
- - Set any empty serial number string to all 0's (32 digits).
- - Created a special serial number for DVL ensembles.
- - Added a try/catch block in AdcpSerialPort::ReceiveDataHandler() to catch any issues so the serial port will not disconnect on issues.
- - Added a try/catch block in GpsSerialPort::ReceiveDataHandler() to catch any issues so the serial port will not disconnect on issues.
-
-RTI-2.03
- - Changed the version number.
- - Create the method clone in Ensemble.cs to make a deep copy of the ensemble.
- - Moved file extension defination from AdcpBinaryWriter to Commons.cs.
- - Add SerialNumber comparators and hashcode.
- - Added BAD_RANGE for Bottom Track Range.
- - Added ScreenBottomTrackRange.cs to screen Bottom Track range.
- - Fixed standard deviation equation.
- - Renamed RemoveShipSpeed to RemoveBottomTrackVelocity.
- - Added EnsembleDataSet::UpdateAverageEnsemble() to update averaged ensembles.
- - Set the file size to zero when getting a new file name in AdcpBinaryWriter.
- - Changed Status in Ensemble DataSet and Bottom Track DataSet to a Status object.
- - Added logic to remove ship speed to RemoveShipSpeed.  Fixed issue with using GPS speed to remove ship speed.
- - Renamed RemoveBottomTrackVelocity back to RemoveShipSpeed.
- - Put method to create velocity vector in from RemoveShipSpeed.cs to VelocityVector.cs.
- - Added DegreeToRadian to MathHelper.
-
-RTI-2.02
- - Changed the version number.
- - Added Break command to the serial port.
- - Added Start and Stop ping command to the ADCP serial port.
- - Added Compass and Compass calibration commands to the ADCP serial port.
- - Added Save Configuration to the ADCP serial port.
- - Removed "Time of First Ping" from the AdcpCommands::GetCommandList().
- - Added GetDeploymentCommandList() to AdcpCommands to send deployment commands.
- - Changed default command values to match Adcp User Guide Rev F and CDEFAULT in firmware v0.2.04.
-
-RTI-2.00
- - Changed version number
- - Added additional baudrate options.
- - Fix bug in Setting View by improving the performance of limiting the size of a serial port ReceiveBufferString.
- - Set defaults for AdcpCommands and AdcpSubsystemCommands.
- - Changed to a while loop in the process thread in AdcpBinaryCodec to parse the data.
-
-RTI-1.14
- - Changed version number.
- - Added dependencies to the README.txt file.
- - Removed "private set" to all the properties in the datasets.
- - Added Encode() to create byte array of the ensemble.
- - Changed name of MAX_HEADER_COUNT to HEADER_START_COUNT in Ensemble.
- - Changed name of DATASET_HEADER_LEN to ENSEMBLE_HEADER_LEN in Ensemble.
- - Added EnsembleNumber property to Ensemble.
- - Added Rev E changes to EnsembleDataSet (Firmware size).
- - Changed BottomTrackData.Beams to NumBeams.
- - Fix bug in BaseDataSet::GenerateHeader() where ValueType was hard coded to Byte.
- - Fix bug in BaseDataSet::GetDataSetSize() where Float case statement used wrong variable.
- - Created Subsystem, SerialNumber and Firmware objects.
- - Write and read subsystem and firmware version to databases.
- - Removed Rounded properties in Ancillary to methods to reduce memory footprint.
- - Fixed bug in Subsystem converting a string to hex byte.
- - Put try/catch in AdcpDatabaseCodec::ParseDataTables() if error parsing.
- - Used variables to create query strings.
- - Fixed bug with SysSerialNumber being written to the database.
- - Store the Subsystem in the database as a byte.
- - Added Serial number to the project properties.
- - Changed the list in SerialNumber to a dictioanry to keep track of index of subsystem.
- - Changed subsystem in firmware to subsystem index.
- - Added a method EnsembleDataSet::GetSubSystem() to get the subsystem for the ensemble.
- - SerialNumber changed the size of the spare and subsystem.
- - Added AdcpSubsystemCommands to handle commands based off each subsystem.
-
-RTI-1.13
- - Changed version number.
- - Added README.txt.
- - Changed License to FreeBSD to all files.
- - Removed Cache, LruCache and MagDir.
-
-RTI-1.12
- - Changed version number.
- - Fixed bug in NmeaDataSet where a negative ChecksumLoc could be used as index to remove bad NMEA strings.
- - Removed Pulse Database stuff from DbCommon.
- - Added indexes to Project database.
- - Merged Ensemble table and Bottom Track table in database.
- - Use GPS speed if Bottom Track speed not good to remove ship speed.
-
-RTI-1.11
- - Changed version number
- - Added version number for RTI and a version number for Pulse.
- - Remove ErrorLog added log4net.dll.
- - Check if a project is selected before trying to buffer incoming data in AdcpBinaryWriter.
- - Added Commons for RTI to set version number.
- - Added events to DVL Codec.
- - Broke unit test for DVL codec when changing to events.  RecorderManager's constructor is not being called to create event.
- - Changed name of AdcpDataSet to Ensemble.
- - Added creating the project database file in the Project constructor.
- - Fixed DVL Codec test using DVL Codec events.
- - In DVL Codec, added _prevBuffer to prevent StackOverflowException.
- - Create the project directory in the Project constructor.  ID is gotten later when passed as reference.
- - Added method in BottomTrackDataSet to determine if Earth Velocity is good.
- - Added method in Project for project image path.
- - Added MathHelper class.
+RTI Changelog
+
+RTI-3.4.11
+ * In PD0ExporterWriter, fixed bug in PD0 Exporter with multiple configurations.
+ - Added ExportWriter to handle writing a configuration in exporter.
+ * In Pd0NmeaData, fixed the ID in the constructor.
+ * In Pd0NmeaData, initialized the string list of NMEA data.
+ - In Pd0ExporterWriter, removed the bin selection.
+ * In Transform, set the velocity bad in ProfileTransform() and BottomTrackTransform() if not good data.
+ - Made the Wait States for Advanced BREAK doubles in SendAdvancedBreak().
+ - In MatlabMatrixExporter,  added Range of First Bin and Bin Size to ENS data.
+ * In VelocityVector, in GenerateShipVectors, fixed bug with getting the size.
+ * In CsvExporterWriter, fixed bug with exporting CSV data with a 3 beam system.
+ * In Pd0BottomTrack and BottomTrackDataSet, remove screening the correlation data for PD0.
+ * In FilePlayback, if the ensemble number is the same, then use datetime ticks for the key for the ensemble.
+
+RTI-3.4.10
+ * In RemoveShipSpeed, in RemoveVelocityInstrument, check if the Instrument Velocity exist instead of Earth. 
+ * In PD4_5Codec, check if the buffer has at least 1 byte when removing, in SearchForHeaderStart().
+ * In MatlabMatrixExporterWriter, check if the data exist before trying to write it. 
+ * In NmeaDataSet, fixed checking for a NaN GPS speed value and if GPS Speed is valid.
+ - In DeploymentOptions, updated the GetBatteryList() to only list the 2 available types, alkaline and lithium.
+
+RTI-3.4.9
+ * In Pd0BottomTrack, inverted the sign of the Bottom Track Velocity when converting from RTI to PD0.
+ * In AdcpDatabaseWriter, verify _eventWaitData is safe to use before setting.
+ * Check _eventWaitData is closed for calling set. 
+ * Added SyncRoot to Ensemble to lock it when modifying it.
+ * In AdcpBinaryCodecNew, fixed bug with miss spelling of _incomingBufferLock as _incomingBuffer.  Then fixed thread handling of data.
+
+RTI-3.4.8
+ * In AdcpSubsystemCommands, changed the CepoIndex in the command to a Hex value.
+ - Added PD0NmeaData.
+ - Export PD0 NMEA data.
+ * In AdcpDatabaseWriter, put a try/catch in Dispose if the writer is closed while still writing.
+ * In AdcpSubsystemCommands, add CBI to all the command list.
+
+RTI-3.4.7
+ * Fixed bug in DecodeCSHOW with DecodeCWPRT and only 2 parameters.
+ * In AdcpSubsystemCommand, increased the number of paramater for CBI from 2 to 3. AdcpSubsystemCommands.CBI_NUM_PARAM
+ * Fixed bug in DecodeCSHOW with DecodeCBI() and added the interleave flag.
+ - In MathHelper, added AddColumn and AddRow for 2D arrays.
+ - Added Matlab Matrix exporter.
+ - In Project, added RecordDbEnsemble() which takes a cache of ensembles.
+ - In AdcpDatabaseWriter, Since no one uses the Ensemble ID in AddEnsembleToDatabase(), when adding an ensemble to the database, made it no ExecuteNonQuery.
+ - Updated Events to use Sender and EventArgs.
+
+RTI-3.4.6
+ * Changed DilutionOfPrecision to not throw an exception but pass NaN.
+ * Added CBTON and CBI to deployment command list.
+
+RTI-3.4.5
+ - Added Previous BT Range to ScreenMarkBadBelowBottom.
+ - In BottomTrackDataSet, DvlDataSet and AncillaryDataSet, added IsUpwardFacing() to know the direction the ADCP is facing.
+ - In AncillaryDataSet, added BinToDepth().
+ - In AdcpCodec, clear the buffer if the format is not being used.
+ - In Pd4_5Codec, lock the headerStart when clearing the codec.
+ - In PD4_5Codec, made it match PD0 style.
+ - In Ensemble added FileName.
+ - In NmeaDataSet, check for exceptions in SetValue() and SetNmeaStringArray().
+ - In SerialOptions, added 57600 baud rate.
+
+RTI-3.4.4
+ - In InstrumentVelocityDataSet and EarthVelocityDataSet, if no Water Profile, fix bug IsBinGood() to check if the bin is good.
+ - In Subsystem, added GetBeamAngle() to give the beam angle for a given subsystem.
+ - In Transform, get the correct Beam Angle based off the subsystem code.
+ - In Subsystem, added new Subsystem codes.
+ - In AdcpCodec, pass the original data format when the data is sent based off the codec used.
+ - In Transform, know the original data format to know which beam matrix to use to transform the data.
+ - In AdcpDvlCodecReadFile, AdcpBinaryCodecReadFile, AdcpPd0CodecReadFile, added original data format.
+ - In IPlayback, added GetOrigDataFormat() to know the what format the data was recorded.
+ - In FilePlayback and ProjectPlayback, pass the data format the data was recorded.
+ - Added EnsExporterWriter.
+ - Fixed bug in Pd6_13Codec where _buffer was not initialized and threw an exception.
+ - Fixed bug in DvlCodec where _buffer was not initialized and threw an exception.
+ - In EnsembleDataSet, made the default beam angle for PD0 20 degree.
+
+RTI-3.4.3
+ - Fixed bug by adding a line feed to the end EnsToPd6_13Codec.
+ - Made the spacing for the PD6 data match the documentation.
+ - In RemoveShipSpeed, added GetPreviousBottomTrackVelocity() to get the previous Bottom Track velocity to store for next iteration.
+ - In ShipVelocityDataSet, added VelocityVectors.
+ - In VelocityVector, added GenerateShipVectors().
+ - Added AdcpUdp.
+ - In BottomTrackDataSet, fixed bug if no beams in data.
+ - In RemoveShipSpeed, check if Bottom Track has no beams.
+ - In PD4_5Codec, fixed a bug where the thread lock holds in SearchForHeaderStart().
+ - In SerialNumber, added option to add new line in GetSerialNumberDescString().
+
+RTI-3.4.2
+ - In Ensemble, added EnsembleWaterProfileTextOutput() to display all data as text.
+ - In Subsystem, added IsVerticalBeam() to check if the code is for a vertical beam subsystem.
+ - In FilePlayback, fixed bug in FindRtbEnsembles() when ensemble numbers are duplicated.
+ - In all the codecs, make them in charge of clearing there buffers if the data is not in there format.
+ - Added VmDas ASCII codec.
+ - Added a Ship Velocity data set.  Also added Ship Velocity to Bottom Track dataset.
+ - Added Ship coordinate transform to Transform.cs.
+ - Added Water Mass Ship Data Set.
+ - Added VmManualWaterTrack.cs.
+
+RTI-3.4.1
+ - Changed to ReadBytes to read in from the file to improve performance.
+ - In AdcpDatabaseWriter, added WriteFileToDatabase() to write all the ensembles at once.
+
+RTI-3.4.0
+ - Add AdcpBinaryCodecReadFile to optimize reading binary files.
+ - In BottomTrackDataSet, Add AddAdditionalBottomTrackData for PRTI03 sentence.
+ - In Ensemble, Add AddAdditionalBottomTrackData for PRTI03 sentence.
+ - Added AdcpCodecReadFile, AdcpBinaryCodecReadFile and AdcpDvlCodecReadFile.
+
+RTI-3.3.2
+ - In DvlDataSet, fixed bug with JSON decoding Pressure.   
+ - In Status. Changed 0x0001 error to BT_Long_Lag.  
+ - Added ScreenBadHeading to look for missing headings.
+ - In Transform,  fixed bug for Q value. 
+ - In FilePlayback, changed from list to dictionary to prevent playback being out of order.
+ - In MatlabExporterWriter, check if the data is valid before converting.
+ - In MathHelper, fixed PercentError() to calculate order correctly.
+ - In CsvExportWriter, added Velocity Vector export.
+ - In AdcpEthernet, improved download speed by removing all the buffers.  Now downloading about 16mb a minute in Ethernet mode.
+ - Created an new ADCP Binary Codec, AdcpBinaryCodecNew.
+ - In RangeTrackingDataSet, fixed bug exporting Range Tracking Data.
+ - In DeploymentOptions, changed default battery to 38C.
+ - In AdcpBinaryCodecNew, fixed bug missing GPS data when connected to computer.
+ - In AdcpTcpIp, change to UTF-8 encoding for SendData().
+ - In AdcpCommands, in DecodeDSDIR(), added ability for any .EN file to be downloaded.
+
+RTI-3.3.1
+ - Added RangeTracking column to the project.
+
+
+RTI-3.3.0
+ - Added Ship Error velocity to DVL data.
+ - In MathHelper, added AdcpCorrection() to calculate the fudge factor number.
+ - Added AdcpBinaryCodecForFiles to increase the performance by adding a MemoryStream to buffer the data.
+ - Added MemoryStreamExtensions to add more to MemoryStream.
+ - Added ScreeningScaleFactor.
+ - Added AverageBinsTogether.
+ - In Transform, Added GPS heading and Heading offset.
+
+RTI-3.2.1
+ - Changed the version number.
+ - CsvExportWriter, fixed bug in EncodeCSV() if bin sizes were different between configurations.
+ - In SerialConnection, in Connect(), reinitialize the Read thread when reconnecting.
+ - In CsvExportWriter, fixed missing Range Tracking Header.  Fixed Correlation header.  Fixed Bottom Track extra ,.  Made it handle any number of beams in BT.
+ - In MathHelper, added AngleDiff() to calculate the difference between 2 heading values.
+ - In Ensemble, added WaterTracking in DecodePd0Ensemble().
+ - In PD0, added WaterTracking in DecodeRtiEnsemble().
+ - In AdcpSubsystemCommands, update GetWavesCommandList() to include CBTON.
+ - In AdcpConfiguration, added AdditionalCommands to store additional commands.
+ - In BottomTrackDataSet, fixed bug in IsEarthVelocityGood.
+ - In AverageManager, make a clone of the ensemble to ensure not using the same reference.
+
+RTI-3.2.0
+ - Changed the version number.
+ - In Pd6_13Codec, set the BT range values in SetBD().
+ - In SystemSetupDataSet, check for missing JSON values in ReadJson.
+
+RTI-3.1.1
+ - Changed the version number.
+ - BottomTrackDataSet allow BT to handle 3 beams.
+ - In SystemSetupDataSet, added missing variables.
+ - Added Adcp2InfoDataSet.
+ - In Ensemble, added Adcp2InfoDataSet.
+ - In AdcpBinaryCodec, fixed bug finding the header if a single 128 is found to early.
+
+RTI-3.1.0
+ - Changed the version number.
+ - In AdcpCommands, added BreakStmtToString().
+ - In SerialNumber, moved generating BaseHardwareList to the object declaration.
+ - In EnsembleHelper, In SetVelocitiesBad(), work with any of number of beams.
+
+RTI-3.0.5
+ - Changed the version number.
+ - AdcpCommands, added DiagSamp.
+ - SerialConnection, moved displaying of the data to move the bottom.
+ - In PD4_5Codec, added WaitOne(60000) to wakeup and check if we should close.
+ - In FilePlayback, removed the file from the constructor and moved it to FindEnsembles().
+ - Redid AdcpBinaryCodec.  Currently calling it AdcpBinaryCodec1.  Made it not use a thread.
+ - In AdcpDvlCodec, removed the recusive call in ProcessData().
+ - In PD4_5Codec, ensure the codec is shutdown properly.
+ - In Pd0Codec, ensure the codec is shutdown properly.
+ - In AdcpCodec, made all the incoming data run in a task to seperate threads.
+ - In PD3Codec, PD4_5Codec and AdcpBinaryCodec, removed the thread.
+ - Made all the codecs there own threads.
+ - In PD4_5Codec, set the number of beams and the ensemble number.
+ - In PD6_13Codec, fixed codec to also do playback and use the NMEA data.
+ - In PD4_5Codec, fixed setting the beam numbers.
+ - In IPlayback, added Name of file playing back.
+ - In PlaybackFile, set the file name playing back.  
+ - In ProjectPlayback, set the project name.
+ - In AdcpCodec, check when to clear the codecs based on how many ensembles found.
+ - In CsvExporterWriter, make the number format for decimal place US so decimals are not commas.
+ - In SerialNumber, added a base hardware list.
+ - In PD6_13Codec, verfiy the sentences are correct before processing them.
+ - In IDvlData, set the NUM_ELEM as const.
+ - In FilePlayback, read the file with a smaller buffer so large files will not take all the RAM in FindEnsembles().
+ - In EnsembleDataSet, added Try/Catch block in Decode().
+ - In PD4_5Codec, added _headerStartLock in ClearIncomingData().
+ - In EnsembleHelper, in SetVelocitiesBad(), check the VelocityVectors size.
+ - In PD4/5, PD0, DVL codec, added complete event.
+ - In AdcpCodec, check for complete event for all the codec.
+
+
+RTI-3.0.4
+ - Changed the version number.
+ - In BottomTrackDataSet, added GetRangeBin().
+ - In AverageEarthVelocity, average Velocity Vectors.
+ - In AverageBase, set the average velocity to bad if nothing is accumulated.
+ - In GageHeightDataSet, fixed WriteJson() Status.
+ - In VelocityVector, check how many beams in GenerateInstrumentVectors().
+ - In InstrumentVelocityDataSet, check for the number of beams in IsBinGood().
+ - In AdcpEthernet, added a timer to allow pinging through ethernet.
+ - In AdcpEthernetOptions, added TimerInterval for the ping timing.
+ - In AdcpBinaryWriter, improved processing large files and fast data.
+ - In MathHelper, in CalculateDirection(), make the value between 0 and 360.
+ - In AdcpBinaryCodec, added a try catch block in DecodeIncomingData().
+ - In Status, added more status options.
+
+RTI-3.0.3
+ - Changed the version number.
+ - In CsvExporterWriter, added GageHeight dataset.
+ - In SystemSetupDataSet, fixed bug with Encode().
+ - In BottomTrackDataSet, fixed bug with Encode().
+
+RTI-3.0.2
+ - Changed the version number.
+ - In AdcpCommands, added CTRIG and GetDvlCommandList().
+ - In DecodeCSHOW, added DecodeCTRIG().
+ - In Commons, added ship coordinate transform to Transform.
+ - In AdcpConfiguration, added EngPort.
+ - In AdcpSubsystemCommands, added CBTFILT.
+ - In AdcpCommands, added C232OUT, C422OUT, C485OUT and CWSSC.
+ - In AdcpCommands, changed CERECORD_EnsemblePing from a bool to a AdcpRecordOptions.
+ - Added PD4_5Codec to decode PD4 and PD5 data.
+ - In DvlDataSet, added DMG data.
+ - In AdcpEthernetOptions, changed values to unit.
+ - In AdcpCommand, added DecodeCommandSet() to decode a command set.
+ - In PniPrimeCompassBinaryCodec, fixed bug with SetAllDataComponentsCommand() adding missing IZAligned.
+ - In Pd6_13Codec, Fixed bug in FindSentence() when bad data is given.
+ - In IDvlData, added Leak Detection to TS.
+ - In Ensemble, fixed bug with JSON_STR_ISDVLAVAIL value.
+ - In MathHelper, added milliseconds in TimeSpanPrettyFormat().
+ - In Pd6_13, fixed SetTS() to set the first and last ping time.
+ - In AdcpConfiguration, added flags if GPS and NMEA ports enabled.
+ - In PD4_5Codec, verified the _currentEnsembleSize was at least greater than the header size in DecodeIncomingData().
+ - In PD6_13Codec, fixed bug in FindSentence() removing bad characters.
+ - In AdcpBinaryCodec, Pd0Codec, PD4_5Codec, fixed bug to check if the buffer is empty.
+ - In MathHelper, added DoubleToByteArray().
+ - In ProfileEngineeringDataSet, fixed a bug in WriteJson() using the right array length.
+ - In BaseDataSet, added Range Tracking values.
+ - In AdcpBinaryCodec, added Range Tracking DataSet.
+ - In DbCommons, added COL_RANGETRACKING_DS and RangeTracking.
+ - In AdcpDatabaseCodec, added Range Tracking DataSet.
+ - In ExportOptions, added IsRangeTrackingDataSetOn.
+ - In CsvExporterWriter, added Range Tracking dataset.
+ - In Ensemble, added RangeTrackingDataSet.
+ - In ExportOptions, added PressureOffset and CorrelationThreshold.
+ - In FilePlayback, changed FindEnsembles() to load the file in one block.
+ - In Pd4_5, added header lock.
+ - In RangeTrackingDataSet added NumBeams.
+ - In Playback, Fixed loading the files to wait for all the data to be decoded.
+ - In AdcpImportBinaryFile, use the FilePlayback to read in the ensemble data.
+ - In FilePlayback, close the ProcessDataCompleteEvent in Dispose.
+ - In Pd0Codec, lock the buffer in VerifyHeaderStart().
+ - In AdcpBinaryCodec, in DecodeIncomingData() i need to wait for the buffer to have enough bytes to decode an ensemble.
+ - In FilePlayback, fixed waiting for the file to be loaded into the codec before moving on.
+ - In CsvExporterWriter, added NMEA dataset.
+ - In PniPrimeCompassBinaryCodec, added ToString for PniDataResponse.
+ - In FilePlayback, add constructor that takes only a single file.
+
+RTI-3.0.1
+ - Changed the version number.
+ - In DbCommon, removed DataTransaction from GetDataTableFromProjectDb(cnn,...) and RunQueryOnProjectDb(cnn,...) and RunQueryOnProjectDb().
+ - In AdcpDatabaseReader, in ReadEnsemble(), make the query take the connection so new connections will not need to be made with each call.
+ - Added ProjectPlayback.
+ - Added PlaybackArgs.
+ - In AdcpBinaryCodec, changed the incoming buffer to BlockingCollection to remove the locks.  Optimized searching for the start of an ensemble.
+ - Added FlilePlayback.
+ - In FilePlayback, allow multiple files to be selected to import.
+ - In Pd6_13, fixed bug in FindSentence() looking for the next start location.
+ - In IDvlData, fixed bug with TS not setting the Date and Time.
+ - In Pd6_13, fixed bug in SetBE() setting the earth bottom track velocities.
+ - In AdcpBinaryCodec and Pd0Codec, Abort and Join the processing thread on StopThread.
+
+RTI-3.0.0
+ - Changed the version number.
+ - Updated .NET to version 4.5.1.
+ - Updated Newtonsoft.JSON.
+ - Removed the error message for the Thread Abort Exception.
+ - Updated SQLite to 1.0.93.0.
+ - Updated NUnit and NUnit.Runners to 2.6.3.
+ - Updated EntityFramework to 6.1.1.
+ - CsvExporterWriter, fixed the spacing for missing datasets.
+ - In RemoveShipSpeed, get the heading from the GPS before using the bottom track heading to remove the ship speed when using GPS speed.
+
+RTI-2.23.0
+ - Changed the version number.
+ - Added Averagers for Bottom Track, Earth Vel, Instrument Vel and Beam vel.
+ - In AverageManager, added Bottom Track, Earth Vel, Instrument Vel and Beam vel to average.
+ - In Pd6_13Codec, fixed bug in SetBS() and FindSentence().
+ - In AverageBottomTrack, fixed a bug in SetTimeAndCount().
+ - In IDvlData, changed Convert() to TryParse() and initialized the values.
+ - In AverageManager, moved the logic for removing accumulated data from the averager to the manager.
+ - In Ensemble, added EncodeJSON().
+ - In Pd0VariableLeader and Pd0FixedLeader, check if the values are given in DecodeRtiEnsemble().
+ - In ExportOptions, added SetMaxBin() set all the max bin values.
+ - In SystemSetupDataSet, fixed checking if the voltage existed in Decode().
+ - In AdcpEthernetOption, added Port property.
+ - In MathHelper, added functions to set and get byte arrays for strings.
+ - In AdcpDvlCodec, fixed a bug if AddIncomingData() received a null byte array.
+ - In Status, added a comma to the status errors.
+ - In AdcpDvlCodec, when adding PRTI30 and PRTI31 messages, replace the serialnumber subsystem with the correct value.
+ - In SystemSetupDataSet, added and empty constructor.
+ - In CorrelationDataSet, fixed bug in DecodePd0Ensemble() if numCodeRepeats is 0 or N is 0.
+ - In Pd0Correlatoin, fixed bug in DecodeRtiEnsemble() if numCodeRepeats is 0 or N is 0.
+ - In Pd0VariableLeader, fixed ensemble number to start with 1 in DecodeRtiEnsemble().
+ - Added AdcpTcpIp.cs.
+ - In AverageManagerOptions, added the IsRecording property.
+ - In Common, added AVG_LTA_ENSEMBLE_FILE_EXT and AVG_STA_ENSEMBLE_FILE_EXT.
+ - In MathHelper, added a try/catch block in SubArray().
+ - In AncillaryDataSet, fixed a bug setting the ElementMulitplier and NumElements.
+ - In EnsembleHelper, fixed a bug setting the ElementMulitplier and NumElements for EnsembleDataSet and AncillaryDataSet.
+ - In BaseDataSet, changed the name of numBins and numBeams to NumElements and ElementMutiplier.
+ - In Ensemble, fixed a bug setting the ElementMulitplier and NumElements for EnsembleDataSet and AncillaryDataSet.
+ - In VelocityVector, added Instrument Velocity Vectors.  Made specific Earth and Instrument functions.
+ - In EarthVelocityData, changed the name of the VelocityVector functions.
+ - In InstrumentVelocityData, added VelocityVector.
+ - In AdcpDvlCodec, removed trimming the sentence in FindSentence().
+ - In VesselMountOptions, added SRC_STR_ADCP_GPS for ADCP GPS data.
+ - In VmHeadingSource, set the heading based off the ADCP GPS data also.
+ - In SerialConnection, force the thread to shutdown by sending an abort in Dispose().
+
+
+RTI-2-22.1
+ - Changed the version number.
+ - In AdcpSerialPort, check every baud rate in TestSerialBaudConnection().
+ - In Ensemble, added DvlDataSet.
+ - Created Pd6_13Codec to decode PD6 and PD13 messages.
+ - In Project, added DVL column to CreateProjectTables().  Bump rev to D8.
+ - In DbCommon, added COL_DVL.
+ - In AdcpDatabaseWriter, added writing the DVL dataset in WriteEnsembleDataToDatabase().
+ - In Pd6_13Codec, fixed setting the time for the ensemble.
+ - In IDvlData, added Sentence property and ToByteArray() in IDvlData.
+
+RTI-2.22.0
+ - Changed the version number.
+ - In AdcpCommands, fixed finding the Hardware in DecodeBREAK().
+
+RTI-2.21.4
+ - Changed the version number.
+ - In AdcpConfiguration, in AddConfiguration() checkc for a DVL serial number.
+ - In AdcpDatabaseWriter, in ProcessDataThread(), check for a DVL serial number.
+ - Added PD0.cs.
+ - Added Pd0FixedLeader.cs.
+ - Added Pd0Header.cs.
+ - In AdcpEthernet, sped up the download process.
+ - Added Pd0VariableLeader.cs.
+ - In AmplitudeDataSet, added a simpler constructor and added DecodePd0Ensemble().
+ - In CorrelationDataSet, added a simpler constructor and added DecodePd0Ensemble().
+ - In BeamVelocityDataSet, added a simpler constructor and added DecodePd0Ensemble(). 
+ - In InstrumentVelocityDataSet, added a simpler constructor and added DecodePd0Ensemble(). 
+ - In EarthVelocityDataSet, added a simpler constructor and added DecodePd0Ensemble().
+ - In GoodEarthDataSet, added a simpler constructor and added DecodePd0Ensemble(). 
+ - In GoodBeamDataSet, added a simper constructor.
+ - In Ensemble, BottomTrackDataSet, EnsembleDataSet and AncillaryDataSet, added a simpler constructor and added DecodePd0Ensemble(). 
+ - In PD0, added constructor that data binary data.
+ - Added Pd0Codec.
+ - In Pd0ID, added unknown data type.  Added GetType().  Added Default IDs.
+ - In AdcpBinaryWriter, changed _writeBuffer from a list to ConcurrentQueue.
+ - In BottomTrackDataSet, in GetVelocityMagnitude() check for 4 beams.
+ - In Pd0EchoIntensity, fixed code to handle vertical beams.
+ - In Pd0Correlation, fixed code to handle vertical beams.
+ - In Pd0BottomTrack, fixed code to handle vertical beams.
+ - In Pd0PercentGood, fixed code to handle vertical beams.
+ - In Pd0Velocity, fixed code to handle vertical beams.
+ - Updated CsvExporter to select which datasets to export to the CSV file.
+ - Updated Pd0Exporter to select which datasets to export to the PD0 file.
+ - In Transform, added Correlation and SNR threshold.
+ - In InstrumentVelocityDataSet, fixed bug in DecodePd0Ensemble() looking for bad velocity.
+ - In BeamVelocityDataSet, fixed bug in DecodePd0Ensemble() looking for bad velocity.
+ - In CorrelationDataSet, in DecodePd0Ensemble(), changed the conversion to match WH correlation values.
+ - In AdcpSubsystemConfig, removed the IPredictor.
+
+RTI-2.21.3
+ - Changed the version number.
+ - Added SystemSetupDataSet.
+ - In Ensemble, added SystemSetupDataSet.
+ - In AdcpBinaryCodec, added SystemSetupData to parser.
+ - In Project, added SystemSetupDS column to CreateProjectTables().  Bump rev to D5.
+ - In AdcpDatabaseWriter, added SystemSetupDataSet to project db file.
+ - In DbCommon, added COL_SYSTEMSETUP_DS.
+ - In Cache, changed dictionary to ConcurrentDictionary.
+ - In Commons, added NMEA_FILE_EXT to file extensions.
+ - In Project, added Gps and NMEA writers.
+ - In AdcpDatabaseCodec, read in ProfileEngineering, BottomTrackEngineering and SystemSetup datasets.
+ - In Project, added GPS1, GPS2, NMEA1, NMEA2 columns to CreateProjectTables().  Bump rev to D6.
+ - In AdcpDatabaseCodec, added GPS1, GPS2, NMEA1 and NMEA2 column to the project db file.
+ - In all the GPS sentences, put all parsing in a try block or used TryParse.
+ - In AdcpDatabaseCodec, read in GPS1, GPS2, NMEA1 and NMEA2 data.
+ - In AdcpDatabaseCodec, check if the column exist when parsing the data in ParseDataTables().
+ - In Prti01Sentence and Prti02Sentence, fixed parsing the status value from hex to int in OnSentenceChanged().
+ - In AdcpBinaryWriter, added filetype to know what type of binary file is being created.  This will set the file name and extension.
+ - In EnsembleDataSet, added constructor that takes a PRTI03 sentence.
+ - In AncillaryDataSet, added constructor that takes a PRTI03 sentence.
+ - In BottomTrackDataSet, added constructor that takes a PRTI03 sentence.
+ - In InstrumentWaterMassDataSet, added constructor that takes a PRTI03 sentence.  Added Q value.
+ - In BaseDataSet, added Q value to Water Mass DataSet.
+ - In Ensemble, added ability to decode PRIT03 sentence.
+ - In AdcpDvlCodec, added ability to decode PRIT03 sentence.
+ - In PRTI01Sentence and PRTI02Sentence, added Subsystem Configuration.
+ - Added PRTI03Sentence.
+ - Added PRTI30Sentence and PRTI31Sentence.
+ - In DbCommons, Added COL_ADCPGPS.
+ - In AdcpDatabaseWriter, added AdcpGps Column to the project to store the GPS data within the ADCP.
+ - In Project, added AdcpGps column to CreateProjectTables().  Bump rev to D7.
+ - In AdcpConfiguration, added VesselMountOptions to store vessel mount options.
+ - In AdcpDatabaseWriter, removed the EnsembleNmea object and put the NMEA data in the ensemble.
+ - In GpggaSentence, fixed a bug when parsing the Latitude and longitude.
+ - In NmeaDataSet, added GPHDT.
+ - Added VmHeadingSource.cs and VmHeadingOffset.cs.
+ - In AdcpDatabaseWriter, write the position if the GPGGA message is given.
+ - In DbCommons, Added COL_ENS_POSITION.
+ - In AdcpDvlCodec, pass all the DVL data to as binary data to be recorded in SendData().
+ - In PRTIXXXSentence, set the SubsystemConfig number as the same as the CEPO index in OnSentenceChanged(). 
+ - In Firmware, in ToString(), display the SubSystemCode as a char.
+ - In AdcpDatabaseCodec, fixed bug in WriteEnsembleDataToDatabase() where if GPS data was not present, the @position value was not set.
+ - In PRTIXXXSentence, fixed constructor to take subsystem CEPO index.
+
+RTI-2.21.2
+ - Changed the version number.
+ - Create ProfileEngineeringDataSet.
+ - In Ensemble, added ProfileEngineeringDataSet.
+ - In Ensemble, added BottomTrackEngineeringDataSet.
+ - In AdcpBinaryCodec, added ProfileEngineeringData and BottomTrackEngineeringData to parser.
+ - In AdcpDatabaseWriter, added ProfileEngineeringDataSet and BottomTrackEngineeringDataSet to the project db file.
+ - In DbCommon, added COL_PROFILEENGINEERING_DS and COL_BOTTOMTRACKENGINEERING_DS.
+ - In Project, added ProfileEngineeringDS and BottomTrackEngineeringDS columns to CreateProjectTables().  Bump rev to D4.
+
+RTI-2.21.1
+ - Changed the version number.
+ - In Status, give the hex value error code with the error string and updated the error codes.
+
+RTI-2.21.0
+ - Changed the version number.
+ - In SerialNumber, changed SubSystemsDict to a list.  The key was never used.  Ensure the subsystem has not been added to the list in AddConfig().
+ - In DeploymentOptions, added DeploymentMode.
+ - In AdcpConfiguration, changed SerialOptions to AdcpSerialOptions.  Added Gps1/2SerialOptions and Nmea1/2SerialOptions.
+ - In Project, added EnableBackupBinaryWriter and _binaryWriterBackup to have a backup binary writer.
+ - In AdcpBinaryWriter, made MaxFileSize a public property.
+ - In AdcpBinaryWriter, changed contructor to take individual name, folder and serial number to a project will not be needed.
+ - In DeploymentOptions, added InternalMemoryCardUsed and InternalMemoryCardTotal.
+ - In DbCommon, added COL_CMD_PROJECT_OPTIONS.
+ - In AdcpDatabaseWriter, read and write the Project options to the project db file.
+ - In AdcpCommands, added TimeZone property to know how to set STIME.
+ - In MathHelper, added TimeSpanPrettyFormat() to give the time span as a string with plurization.
+ - In PniPrimeCompassBinaryCodec, added MagTiltCalibrationPosition() and made MagCalibrationPosition() a simpler output of just heading.
+ - In AdcpEthernet, added send and receive methods to match the ADCP serial ports commands.
+ - In AdcpConfiguration, added EthernetOptions() to store the Ethernet options.
+ - In PniPrimeCompassBinaryCodec, added Pitch to MagCalibrationPosition().
+ - In MathHelper, added seconds to TimeSpanPrettyFormat().
+ - In Project, added GetLastEnsemble().
+ - In AdcpDatabaseReader, added GetLastEnsemble().
+ - In Project, added Position column and change rev to D3.
+
+RTI-2.20.0
+ - Changed the version number.
+ - In AdcpBinaryCodec, added buffer lock to AddIncomingData().
+ - In AdcpSubsystemCommands, updated CWPBB_TransmitPulseType options to user guide rev N.
+ - In AdcpCommands, removed giving the STIME in GetDeploymentCommandList().
+ - In AdcpSerialPort, added another StartPinging() that does not set the time also.
+ - In AdcpSubsystemCommands, removed the CBI command from the GetDeploymentCommandList().
+ - In AdcpCommands, added CERECORD command to GetDeploymentCommandList().
+ - In AdcpCommands, updated CERECORD to include SinglePing parameter.
+ - In DecodeCSHOW, updated DecodeCERECORD() with the new CERECORD command.
+ - Changed to version 2.20.1.
+ - In AdcpCommands, added DEFAULT_SAN_DIEGO_DECLINATION for CHO command.
+ - In AdcpCommands, added CHO command to GetDeploymentCommandList().
+ - In AdcpCommands, added DecodeSPOS(). 
+ - In SerialConnection, in SendDataWaitReply() check the response if it is a BREAK and handle differently.
+ - In AdcpSerialPort, in TestSerialBaudConnection(), check if the serial port is open and disconnect if it is to prevent exception.  Change the timeout for the response.
+ - In AdcpSerialPort, fixed bug in GetAdcpConfiguration() where the serial options were not set and lost by the constructor.
+ - Changed to version 2.20.2.
+ - In AdcpConfiguration, fixed bug in AddConfig() when setting the Configuration Index and the CEPO index.
+ - In Ensemble, Added EncodeMatlab() to get just the ensemble as Matlab datasets with the RTI header or checksum.
+ - Added the Exporter folder with the CSV and Matlab exporters.
+ - In EnsembleDataSet, fixed bug where i was not consistent in Encode() in setting the number of elements.
+ - In EnsembleHelper, fixed bug in AddNmea() where the datatype was not set correctly.  It is a byte type.
+ - In NmeaDataSet, fixed bug in constructor where the data type was not set correctly.  It is a byte type.
+
+RTI-2.19
+ - Changed the version number.
+ - Added AdcpEthernet.cs and AdcpEthernetOptions.cs.
+ - In AdcpBinaryCodec, if VerifyEnsembleNumberAndSize() fails in DecodingIncomingData(), i remove a byte from the buffer and try again.
+ - In VelocityVector, fixed bug in GenerateAmplitudeVectors() where the VelociytVector was not created. 
+ - In Project.cs, fixed bug where GetAdcpConfigurationFromDb() was commented out.  
+ - Changed namespace from Screen to ScreenData.  
+ - In SerialConnection, fixed IsAvailable() if the port is not open, it would get a null for BreakState.
+ - In SerialConnection, set the initial port and baud rate given in the constuctor to the serial port.
+ - In AdcpSerialPort, added ability to scan for serial ports with an ADCP connected.
+ - Updated README to give instructions how to start to use the code.
+ - Define default values in SerialOptions.
+ - Added ability to handle a single beam system.
+ - In SerialConnection, fixed connecting multiple times to a serial port.  Threads were left running when multiple connections were attempted.
+ - In AdcpSerialPort, fixed BUG in ScanSerialConnection() where the serial connection was not shutdown after scanning and cause the read thread to remain alive.
+ - In AdcpSerialPort, added the class AdcpSerialOptions.  Make the ScanSerialConnection() return a list of AdcpSerialOptions.
+ - In SerialNumber, added SerialNumberDescString and GetSerialNumberDescString().
+ - In SerialConnection, make a public property for SerialPortOptions to allow others to see the settings.
+ - Added ToString() to AdcpSerialPort and SerialConnection.
+ - In AdcpCommands, added GetUtcTimeCommand() to set the time to UTC time and changed GetSystemTimeCommand() to GetLocalSystemTimeCommand().
+ - In AdcpSerialPort, changed SetSystemDateTime() to SetLocalSystemDateTime().  Added SetUtcSystemDateTime().
+ - In AdcpCommands, changed the name of Time_CmdStr() to LocalTime_CmdStr().  Added UtcTime_CmdStr().
+ - Added MaintenceLog.
+ - In SerialConnection, check for empty or null string in SendDataWaitReply().  MAX_DISPLAY_BUFFER increased to ensure the entire HELP message can be displayed.
+ - In AdcpCommands, check for empty buffer in DecodeBREAK().
+ - In AdcpCommands, added TimeValue constructor that takes seconds.  Added TimeValue.ToStringD() to give the time i seconds as a double.
+ - In AdcpSubsystemCommands, replaced Subsystem and CepoIndex with SubsystemConfig which contains this information.
+ - Removed the redudant CepoIndex in SubsystemConfig and AdcpSubsystemConfig.  Made AdcpSubsystemConfig take a SubsystemConfig for its constructor.
+ - In Subsystem, added CodedDescString() and Display to display the Subsystem as a string.
+ - In Subsystem, added CodeToChar() to convert the code to a char.
+ - In AdcpSubsystemCommands, added CBI_BurstPairFlag.
+ - In AdcpCommands, added SPOS.
+ - In AdcpCommands, added DecodeENGCONF().
+ - In MathHelper, added HUNSEC_TO_MILLISEC.
+ - In AdcpCommands, updated GetDeploymentCommandList().
+ - In AdcpSubystemCommands, added GetDeploymentCommandList().
+ - In AdcpBinaryWriter, set a default MaxFileSize.  Added a constructor that takes a project.  Added serialnumber to the file name.
+ - In Project, added BinaryWriter to the write binary data to the project.
+ - In Project, Added Database reader and writer to the project.
+ - Replaced Shutdown() with IDisposable.
+ - Added a class to decode and add NMEA data from a text file to the project.
+ - Changed version to 2.19.1.
+ - In MaintenceLog, added AddEntry() and ClearLog().
+ - In Subsystem, Added SUB_1_2MHZ_4BEAM_20DEG_PISTON_OPPOSITE_FACING_c, SUB_600KHZ_4BEAM_20DEG_PISTON_OPPOSITE_FACING_d and SUB_300KHZ_4BEAM_20DEG_PISTON_OPPOSITE_FACING_e
+ - In SubsystemConfiguration, Added IndexCodeString().
+ - Changed version to 2.19.2.
+ - In Transform, Updated how Pitch and Roll are used per SM and transform to Instrument also.
+ - In Project, added Flush() to flush the files.
+ - Changed version to 2.19.3.
+ - In EnsembleDataSet, added SubsystemConfigurationIndex to SubsystemConfiguration for output for JSON.
+ - In BaseDataSet, added CEPO index JSON string and renamed SubsystemConfigurationNumber to SubsystemConfigurationIndex. 
+ - In AdcpConfiguration, in SubsystemConfiguration constructor, i give the CEPO index now.
+ - In SubsystemConfiguration, added SubsystemConfigIndex property.  This is to differentiate between CepoIndex and SubsystemConfigIndex.
+ - In AdcpDatabaseWriter, added EnsembleWriteEvent event to send when an ensemble has been written to the database.
+ - In Project, added ProjectEnsembleWriteEvent to send event when an ensemble has been written to the project.
+ - In Project, subscribe to dbWriter to know when an ensemble has been written to the project.
+ - In Project, subscribe to binaryWriter to know when an ensemble has been written to the binary file.
+ - In MaitenceLog, fixed bug setting the date and time to string.  Minutes and Month were swapped.
+ - In AdcpSerialPort, add flag properties to know what mode the ADCP connection is in.
+ - In MathHelper, added BoolToTrueFalseStr() and BoolToOnOffStr().
+ - In PniPrimeCompassBinaryCodec, renamed Parameter and Configuration to PniParamater and PniConfiguration.    Added more responses and decoded them.
+ - Changed version to 2.19.4.
+ - In AdcpDvlCodec, have ProcessDataEventHandler match AdcpBinaryCodec and give both binary and ensemble.  Removed BinaryRecordEvent.
+ - In SerialConnection, added a soft BREAK in SendBreak() for connections that can not handle hard BREAKs.
+ - In DbCommons, added COL_CMD_APP_CONFIGURATION.
+ - In Project, added the column AppConfiguration to tblOptions to hold application specific options.  Changed Project DB rev to D2.
+ - In Project, added WriteAppConfiguration().
+ - In AdcpDatabaseWriter, added AppConfiguration.
+ - In SubsystemConfiguration, convert to and from JSON.
+ - In BottomTrackDataSet, fixed a bug with the GetAverageRange() using ElementMulitplier instead of Range.Length.
+ - In ScreenMarkBadBelowBottom, use BottomTrackDataSet's GetAverageRange().
+ - In EnsembleHelper, in SetVelocitiesBad(), also set the VelocityVector to bad velocity if it exist.
+ - In AdcpSerialPort, added a wait state in TestSerialBaudConnection() to allow the BREAK response get received.
+ - In Subsystem, Encode and Decode to JSON.
+ - In RemoveShipSpeed, added gpsHeadingOffset to account for the GPS not aligned with the ADCP.
+ - In BottomTrackDataSet, added IsBeamVelocityGood.  A good way to check for 3 beam solutions or any bad values.
+ - In AdcpBinaryWriter, moved the PublishEnsembleWrite() to AddIncomingData() so that it will display updates everytime it receives data.
+ - In AdcpDatabaseWriter, put PublishEnsembleWrite() in AddIncomingData() to know when an ensemble is received to write.
+ - In Longitude and Latitude,  made a constructor the JSON constructor.
+ - In AdcpConfiguration, added StringDesc property.
+ - In AdcpCommand, added DEFAULT_SALINITY_VALUE_ESTUARY.
+ - Changed version to 2.19.5.
+ - In AdcpSerialPort, in TestSerialBaudConnection(), limited the baud rates to test.
+
+
+RTI-2.18
+ - Changed the version number.
+ - In AdcpBinaryWriter, made FileSize a public property to monitor the recording.
+ - In Project, changed the database revision to C1 because we added a new table, tblOptions.
+ - In DbCommons, changed TBL_ENS_CMDS to TBL_ENS_OPTIONS.
+ - In EnsembleDataSet::Decode(), set SubsystemConfig with the subsystem if the revision is old and no SubsystemConfig is given.  Before it would not give the subsystem.
+ - In Project, added VerifyDatabase() to verify a database when copying a new project database.
+ - In DbCommon, added CheckIfColumnExist() and CheckIfTableIsEmpty().
+ - In Ensemble, added static methods XXXBeamName() to convert the beam number to a string of the beam description for the coordinate transform.
+ - In BaseDataSet, make all properties Setter public for converting to JSON.
+ - In EnsembleHelper, added Beam and Instrument Velocity, Good Beam and Earth and Water Mass.
+ - In NmeaDataSet, added an empty constructor.  Made the properties' Setter public for JSON coding.
+ - In Ensemble, added AddNmeaData() that takes no data.
+ - In EnsembleDataSet, fixed setting the time for PRTI sentences with SetPRTITime().
+ - In EnsembleDataSet, in constructors for PRTI messages, set the serial number to SubsystemConfiguration().  This will use the DVL serial number to create the SubsystemConfiguration.
+ - In Firmware, in GetSubsystemCode() and GetSubsystem(), check if the serial number given is a DVL serial number.  If so, handle differently.
+ - In EnsembleDataSet, made the time for PRTI be the current time.  Set the start time to AncillaryDataSet.LastPingTime.
+ - In AncillaryDataSet, for PRTI messages, made LastPingTime the PRTI start time.
+ - In BottomTrackDataSet, set FirstPingTime when decoding the PRTI sentences.
+ - In Ensemble, removed the private set from all the properties so the object can be convert to a from JSON.
+ - In BaseDataSet, added ToJsonBaseStub() to create a JSON stub for the base dataset properties.
+ - In AmplitudeDataSet, added ToJson() and ToJsonStub() to convert this object to a JSON string.
+ - In all the DataSets and Ensemble, removed Orientation from all the datasets.  Replaced with SubsystemConfiguration.
+ - In all the DataSets added encoding and decoding of the object as a JSON string.
+ - Changed name and file name from InstrVelocityData to InstrumentVelocityData.
+ - In EarthVelocityDataSet, changed name of VV to VelocityVectors.
+ - In Firmware, maded SubsystemCode public so it can be decoded for JSON.
+ - In UniqueID::== do not check milliseconds.
+ - In AncillaryDataSet, fixed FirstPingTime for PRTI sentences.
+ - In EnsembleHelper, maded AddNmea() only take an ensemble.
+ - In the JSON strings for the BaseData, only stores the NumElements and ElementMultipliers.
+ - Changed the format of the database in the Project file.  Now stores JSON strings for each dataset.
+ - In AdcpDatabaseReader, Removed cache and added an SQLiteConnection to improve performance.
+ - In DbCommon and AdcpDatabaseCodec, for each method call, created a new one with the SQLiteConnection to prevent opening and closing connection for each call.
+ - In DbCommon, added RunQueryOnProjectDbObj() to return an object instead of an int.
+ - In VelocityVectors::CreateVelocityVector(), create the VelocityVector before setting the values.
+ - In Project, added ValidateVersion() to validate which version of the Project file.
+ - In AdcpDatabaseCodec, added GetProjectVersion() to get the project version.
+ - In Ensemble, improved the Ensemble.Clone() by using JSON to clone.
+ - Check for null when parsing the JSON string for all the datasets. 
+
+RTI-2.17
+ - Changed the version number.
+ - In Subsystem and AdcpSubsystemConfig, added a note about the subsystem code being EMPTY.
+ - In AdcpSubsystemConfig, changed ToString() and GetString() to [Config] SSDesc.
+ - In SerialNumber, Replaced SerialNumber.Empty with IsEmpty().
+ - In SystemTest, added 5 second wait to SysTest_RtcTime() to ensure the time has been set to the ADCP.
+ - In AdcpSerialPort:SetSystemDateTime(), wait about 5 seconds after setting the ADCP time.
+ - In AdcpCommands and AdcpSubsystemCommands, updated comments to ADCP User Guide Rev H.
+ - In AdcpSubsystemCommands, added 2 new WP broadband pulse types based off ADCP User Guide Rev H.
+ - Added ScreenErrorVelocityThreshold and ScreenVerticalVelocityThreshold to screen the data.
+ - Added EnsembleHelper to create ensemble stubs.
+ - In ScreenMarkBadBelowBottom, moved SetVelocitiesBad() to EnsembleHelper.
+ - In Subsystem, removed Subsystem.Empty.  It was not readonly.
+ - In EnsembleDataSet::Decode(), check for Firmware revision 0.2.13.  This will fix the SubsystemIndex to SubsystemCode change.
+ - Removed SubsystemConfiguration.Empty and replaced is IsEmpty().
+ - In Firmware, added GetSubsystem() to get the subsystem for this firmware.
+ - In AdcpSubsystemConfig, moved AdcpSubsystemConfig.Subsystem into AdcpSubsystemConfig.SubsystemConfig.Subsystem.
+ - Make AdcpConfiguration::AdcpSubsystemConfigExist(), AdcpConfiguration::RemoveAdcpSubsystemConfig() and AdcpConfiguration::GetAdcpSubsystemConfig()  take only 1 argument.
+ - Made a Post Process folder and put Screen and Average folder within.
+ - Set a default CEPO when a serial number is give in the constructor.
+ - Added AverageCorrelation and use AverageBase.
+ - In AdcpCommands, added list functions for all the commands that have a list of options. 
+ - Added AverageBase and AverageCorrelation.
+ - In EnsembleDataSet, created a constructor that take no data.
+ - Added Ensemble::AddEnsembleData() that takes no data.
+ - In Firmware, added equal, == and != to the object.
+ - In Firmware, fixed ToString() for the subsystem code.
+ - In Status, added equal, == and != to the object.
+ - In Status, fixed bug with ERR_RCVR_DATA code.  Was 0x400 should have been 0x4000.
+ - In EnsembleDataSet, fixed BACKWARDS COMPATITBILITY in Decode where it did not check the Major number and it did not convert the subsystem to a byte correctly.
+ - Put more average logic into AverageBase to reduce redundant code.
+ - Added AverageAmplitude and use AverageBase.
+ - In AverageManager, set the parameters of the averaging to the averaged ensemble (num samples, first/last ping time).
+ - In Firmware, made SubsystemCode private and you now must get the code using the function GetSubsystemCode().
+ - In EnsembleDataSet, moved the backwards compatibility for Firmware SubsystemCode to the Firmware object.
+ - In Firmware, in GetSubsystemCode() and GetSubsystem() converted the code to a byte correctly.
+ - In AverageManager, fixed setting the first and last ping time.
+ - In EnsembleDataSet::UpdateAverageEnsemble(), set the ping count based off the number of samples and the number of pings per ensemble.
+ - In AdcpConfiguration::DecodeCepo() fixed converting the subsystem code from a char to a decimal using Subsystem.ConvertSubsystemCode().
+ - In Firmware and Subsystem, convert the subsystem char to a decimal using Subsystem.ConvertSubsystemCode().
+ - In Commons, added list for Transform types and Measurement standard types.
+ - In ScreenBottomTrackRange, fixed bug in how the screening for bad ranges was done.
+ - In ScreenBottomTrackRange, made it return an object with all the screening details.
+ - In Firmware, added DEBUG_MAJOR_VER for a debug firmware flag.
+ - Added AddBottomTrack that takes no data to BottomTrackDataSet, and EnsembleHelper. 
+ - In AdcpCommands, made CEPO command the first command in the list because CEPO will change all values to defaults.
+ - In AdcpSerialPort, added the Reboot() command.
+ - In SerialNumber, changed IsEmpty() to only check if a Subsystem is set for the serial number.
+
+RTI-2.16
+ - Changed the version number.
+ - In SerialConnection, added a check for IO exception in Connect(), to see if the port exist.
+ - In PniPrimeCompassBinaryCodec, updated the pitch and roll values to display to use when compass cal is done.
+ - In SerialNumber, allow the public strings to be changed and update all the values.
+ - In SerialNumber, added AddSubsystem() to add a subsystem properly to the serial number.
+ - In SerialNumber, added RemoveSubsystem() to remove a subsystem properly from the serial number.
+ - In Subsystem, when checking if subsystems are equal, only check if the codes are equal.
+ - In Subsystem, added == and != for SubsystemCodeDesc.
+ - In SerialNumber, added BASE_ELEC_TYPE_ADCP1.
+ - In Subsystems, updated the SubsystemList.
+ - In Subsystems, set a default value of 0 for the index in the Subsystem Constructor.
+ - In Subsystems, add a SubsystemCodeDesc constructor that only takes the code.
+ - In AdcpSubsystemCommands, created CmdStr to output the command string for reach command with the command, CEPO index and the values.
+ - In AdcpCommands, changed CEOUTPUT from a ushort to AdcpCommands.AdcpOutputMode.
+ - In AdcpCommands, added command strings for each command.
+ - In Status, Added new Error codes from ADCP User Guide Rev H.
+
+RTI-2.15
+ - Changed the version number.
+ - In AdcpSubsystemCommands, changed how defaults are set to allow outside users to set the defaults with and without a subsystem set.
+ - In AdcpCommands, fixed bug with DEFAULT_CEI.  Reference could change the value.  Removed DEFAULT_CEI and added DEFAULT_CEI_HOUR/MINUTE/SECOND/HUNSEC.
+ - In SerialConnection, changed the serial port ReadBufferSize to handle faster download speeds.
+ - In AdcpSerialPort::SysTestFirmwareFiles(), made it check for all capitals for the file MAINT.txt and ENGHELP.txt.
+ - Update AdcpCommands and AdcpSubsystemCommands to the ADCP manual Revision G.
+ - Added system frequency information to Commons.cs.
+ - In AdcpCommands, removed EnableDisable enum and changed DEFAULT_ENGMACON to a bool. 
+ - In AdcpCommands, added the command CETFP to GetCommandList().  This sets the time of first ping.
+ - Updated the the UnitTest for the BB commands for WP and BT in AdcpSubsystemCommandsTest.cs.
+ - In AdcpSubsystemCommands.cs, make 300kHz the default frequency if no frequency is set.
+ - In AdcpCommands.cs, added DEFAULT_SALINITY_VALUE_SALT and DEFAULT_SALINITY_VALUE_FRESH.
+ - Bug in CBTMX command firmware.  AdcpSubsystemCommands.cs commented out so the user cannot send the setting for now.
+ - In Commons.cs, made version number get retrieved from AssemblyInfo.cs.
+ - In AdcpCommands.cs, changed the DecodeBoardValues() to handle board IDs with and without a frequency.
+ - Store the Adcp Commands, Adcp Subsystem Commands and Deployment options to the project database file.
+ - Created Deployment Option to save with the Project database.
+ - In Project.cs, Get and Set Adcp Commands and Options to the project database.
+ - In Subsystem.cs, removed Private Set for Index and Code to allow JSON encode and decode.
+ - Changed to version 2.15.1.
+ - Updated Status.cs to ADCP User Guide Rev H.
+ - In Project.cs, added SubsystemConfig column to tblEnsemble for the subsystem configuration.
+ - In DbCommon.cs, added COL_ENS_SUBSYS_CONFIG column to the Project database in tblEnsemble.
+ - In AdcpDatabaseWriter::WriteEnsembleDataToDatabase(), added SubsystemConfig to the database.
+ - Added SerialConnection::SendDataGetReply() to send data and get the response back.
+ - Added AdcpSubystemConfig and AdcpConfiguration.
+ - Added AdcpCommands::DecodeCSHOW() to decode the CSHOW command.
+ - Added DecodeCSHOW.cs to decode the CSHOW command.
+ - Added Subsystem::IsEmpty() to check if the Subsystem is an empty subsystem.
+ - Added CEOUTPUT command to AdcpCommands.
+ - Added TimeValue test to AdcpCommandsTest.cs.
+ - Fixed TimeValue to rollover values when exceed there minutes, seconds and HunSec range in AdcpCommands.cs.
+ - In DecodeCSHOW, fixed bug in Decoding Indexed values.  It did not handle spaces correctly.
+ - Created DecodeCSHOWTest.cs.
+ - In AdcpCommands, added the command CVSF.  Check ranges for values when setting the value if ranges exist.
+ - Added DeploymentOptions to AdcpConfiguration.
+ - In AdcpCommands, removed requiring the serial number for the constructor.  It was only needed for CEPO, but that was incorrectly created with the serial number.
+ - Added AdcpConfiguration:ValidateCEPO() to verify the given CEPO is correct for the serial number.
+ - In SerialNumber, Needed to remove all private Set so that the object can be Serialized and Deserialized to JSON.
+ - Added COL_CMD_REV column to the Project database in tblOptions.
+ - In Project.cs, removed AdcpCommands, DeploymentOptions and AdcpSubsystemCommadns and replaced with AdcpConfiguration.
+ - In AdcpConfiguration.cs, added methods AdcpSubsystemConfigExist() and GetAdcpSubsystemConfig().
+ - In AdcpConfiguration.cs, added method AddConfiguration().
+ - In AdcpDatabaseWriter.cs, added UpdateAdcpConfiguration() to write the AdcpConfiguration to the database.
+ - In AdcpSubsystemCommands.cs, added CEPO Index property.  Give the CEPO index in the constructor.
+ - Fixed bug in AdcpConfiguration::SetCepo() when setting the serial number, the CEPO was being reset.
+ - In Validator, fixed misspelling of ValidateNumericMinMax() and rounding numbers in error message.
+ - Added Validator::ValidatePositiveNumeric() to check for positive numbers.
+ - Added CBI command to AdcpSubsystemCommands.
+ - Added CBI command to DecodeCSHOW.cs.
+ - Added AdcpConfiguration::RemoveConfiguration().
+ - In AdcpSubsystemConfig, set the Command's CEPO index when CEPO index is set.
+ - In DeploymentOptions, added new Battery Types.
+ - In SubsystemConfiguration, changed the COMMAND_SETUP_START.
+ - In Firmware, changed SubsystemIndex to SubsystemCode.
+ - In EnsembleDataSet::Decode(), changed SubsystemIndex to SubsystemCode and changed from an UInt16 to a byte.    
+ - In SerialNumber, changed the SubSystemsDict to have the key as the Code and not the index.
+ - In DeploymentOptions, changed Ints to UInt32.  Add Min values.
+ - Added Validator::ValidateMin(int value, int min, out bool isGood).
+ - In DeploymentOptions, added GetBatteryList().
+ - In AdcpCommands and AdcpSubsystemCommands, when creating the command list, ensure the string is set to United States English format.  This is to prevent commas from being used for decimal points.
+ - In AdcpCommands, added Minimum values for CWS, CTD and CWSS command.
+ - In AdcpSubsystemConfig, made ToString() only use Subsystem and SubystemConfiguration.
+ - In AdcpSubsystemConfig, added static GetString() to generate a string for a AdcpSubsystemConfig based off a Subsystem and SubsystemConfiguration given.
+ - In AdcpConfiguration, improved performance in GetAdcpSubsystemConfig() and AdcpSubsystemConfigExist().
+ - In Project and DbCommons, in tblEnsemble changed column SubsystemIndex to SubsystemCode.
+ - In AdcpSubsystemCommands, validate the min and max values for the commands.
+ - In Validator, fixed showing all the decimal places for the result in ValidateMinMax().
+ - In AdcpSubsystemCommands, added Min/Max values for the CWPAP commands.
+ - In SerialConnection::SendDataWaitReply(), when checking if the reponse matches the command, make the command and response both lower case so they will match in case.
+ - In AdcpSerialPort, when canceling or stopping a download, send the D command to stop the current download.
+ - In AdcpSerialPort, remove the Download watchdog.
+ - In AdcpDataWriter, when writing the ensemble data to the database, try to get the ADCP Configurtation to also write to the project.
+
+RTI-2.14
+ - Changed the version number.
+
+RTI-2.13
+ - Changed the version number.
+ - Created AdcpDirListing and AdcpEnsFileInfo in AdcpCommands.cs to capture the file information on the ADCP.
+ - Created DecodeDSDIR in AdcpCommands.
+ - Created a unittest to for DecodeDSDIR.
+ - Added ToSeconds() to TimeValue object.
+ - In MathHelper, added MemorySizeString() to display file memory sizes with the highest scale factor.
+ - In AdcpSerialPort, reduced the timeout in DownloadDirectoryListing().
+ - In AdcpCommands, added CommandPayload object to pass commands as an object in events.
+ - In AdcpCommands, changed DEFAULT_CWSS (Speed of Sound) to 1490 m/s.
+ - In GpsSerialPort, added to constructor IsEnabled with a default value.
+ - In AdcpCommands, changed parsing the DateTime in DecodeSTIME() to TryParse.  If bad value, then it will use the default time.
+ - In SerialConnections, used IsAvailable() instead of checking each time for isOpen and !breakState when using the serial port.
+ - In SerialConnections, made Connect() and Reconnect return a bool if a connection could be made.
+ - Added SerialOptions::IsPortAvailable() to check if a port is usable.
+ - In ScreenVelocity.cs, added 3 beam solution check.  Also fixed bug in earth and instrument when not check if velocity is bad when threshold checking.
+ - Added test to check for maint.txt and EngHelp.txt in AdcpSerialPort::SysTestFirmwareFiles().
+ - Added FIRMWARE_ENGHELP_MISSING and FIRMWARE_MAINT_MISSING to SystemTestResult.
+
+RTI-2.12
+ - Changed the version number.
+ - Added IsInstrumentVelocityGood() to BottomTrackDataSet.cs.
+ - Added IsBinGood() to EarthVelocityDataSet and InstrVelocityDataSet.
+ - Add 3 beam solution option in IsBinGood() in EarthVelocityDataSet and InstrVelocityDataSet.
+ - Add 3 beam solution option in IsInstrumentVelocityGood() and IsEarthVelocityGood() in BottomTrackDataSet.
+ - In AdcpBinaryCodec, remove the queue and put the data in the buffer when received.
+ - When processing data, fixed bug where the final buffer of data read in was not processed in AdcpImportBinaryFile.
+ - Added PercentError() and PercentDifference() methods in MathHelper.cs.
+ - Created AdcpSerialPort::SendCommands() to send a list of commands.
+ - Added RTI.AdcpCommands.CMD_BREAK to have a command for the command list in AdcpSerialPort::SendCommands().
+ - Made the SerialOptions object smaller.  Make the options static.
+ - Create AdcpSerialPort::SysTestFirmwareFiles() to test for missing firmware files.
+ - Added MathHelper::ByteArrayToDouble() and MathHelper::ByteArrayToFloat64().
+ - Check if the command given is null in AdcpSerialPort::SendCompassCommand().
+ - Created AdcpSerialPort::SysTestCompass() to test is compass is giving data.
+ - Added to PniPrimveCompassBinaryCodec, SIZE_OF_FLOAT64, GetParamCommand(), SetTaps0Commands(), SetTaps4Commands() and DecodeKParamResp() to get and set Compass Taps.
+ - Added locks to read and write methods for multithreading in SerialConnection.
+ - In AdcpCommands, Decode ENGI2CSHOW, added classes for board serial number and revisions and register information for ENGI2CSHOW decoding, made decode BREAK statement save the firmware as an object.
+ - Add SystemTestResults::Results to hold an object to pass with results.
+ - Added AdcpCommands::DecodeSTIME() to decode the command STIME result.
+ - Added SystemTestErrorCodes::INCORRECT_RTC_TIME.
+ - Added AdcpSerialPort::SetSystemTime() to set the system time.  Used in StartPinging().
+ - Made AdcpBinaryCodec::DecodeAdcpData() public so it can decode anytime.
+ - Added AdcpSerialPort::SysTestSingleWaterProfilePing() and AdcpSerialPort::SysTestSingleBottomTrackPing() to test the Status of the system.
+ - Updated UnitTest to test decoding ENGI2CSHOW and STIME within AdcpCommands.
+ - In MathHelper, When parsing the byte arrays, verify the byte arrays given are the correct size.
+ - Updated UnitTest with converting byte arrays to Float64 and doubles.
+ - Added Firmware::FirmwareVersionList() to get a list of all possible firmware major, minor and revision values.
+
+RTI-2.11
+ - Changed the version number.
+ - Changed AdcpSerialPort::TIMEOUT value.
+ - Added PRAGMA to database creation in Project.cs.
+ - Added AdcpDatabaseReader.cs to read a project using a cache.
+ - Added AdcpSerialPort::CancelUpload() to cancel uploading data.
+ - Added AdcpDatabaseCodec::QueryForDataSet() that returns a cache of data.
+ - Added AdcpDatabaseReader::GetAllEnsembles() to get all the ensembles for a project at once.
+ - Changed how AdcpDatabaseReader::PopulateCache() query for the data.
+ - Fixed bug checking if bottom track data is available before trying to use it in RemoveShipSpeed::RemoveVelocity().
+ - Made AdcpDatabaseCodec::GetNumberOfEnsembles() a static method.
+ - In VelocityPlot, fixed how the plot is resized based off MaxEnsemble and number of ensembles in the list.
+ - Added AdcpDatabaseReader::GetEnsembles() to read in a set of ensembles.
+ - Added Added Cache::GetFirst() to get the first entry in the cache.
+ - Added MathHelper::ParseDouble().
+ - Added VelocityVectorHelper::GenerateVelocityVectors() and VelocityVectorHelper::GenerateAmplitudeVectors().
+ - Added AdcpDatabaseReader::GetFirstEnsemble().
+ - Added variable MAX_NUM_BINS to DataSet.Ensemble.
+
+RTI-2.10
+ - Changed the version number.
+ - Removed from Pulse project.
+ - Check if bottom track data exist in TextOutputViewModel before displaying.
+ - Changed AdcpSerialPort::GetDirectoryListing() to return a list of files.
+ - Make AdcpSerialPort::GetDirectoryListing() wait for all the lines before parsing the data.
+ - Make AdcpSerialPort::XModemDownload return true if file was downloaded.
+ - Added a default value to SerialConnection::SendDataWaitReply() of 1 second.
+ - Fix cancel AdcpSerialPort:CancelDownload to actually cancel download all the time.
+ - Added a sleep in the SerialConnection::SendData() commands.
+
+RTI-2.09
+ - Changed the version number.
+ - Added SerialConnection::ReadData() to manually read data from the serial port.
+ - Added SerialConnection::PauseReadThread() to pause reading data from the serial port.
+ - Added CMD_DS_CANCEL to AdcpCommands.
+ - Added ADCP Upload and modified Download in AdcpSerialPort.
+ - Changed name of AdcpSerialPort::FileSizeEvent to AdcpSerialPort::DownloadFileSizeEvent.
+ - Added AdcpSerialPort Upload events.
+
+RTI-2.08
+ - Changed the version number.
+ - Added XMODEM-CRC download from the ADCP.
+ - Check if serial is open and the break state when sending a command.
+ - Added WAIT_STATE to SerialConnection to have a uniform time to wait for serial port.
+ - Added AdcpSerialPort::DownloadCancel() to reset setting if a download is canceled.
+ - In PniPrimeCompassBinaryCodec, changed serial port read thread, so make the codec decode in a while loop again.
+ - Changed the SerialConnection Reading data from an event handler to a read thread.
+ - Stop the Compass Calibration after a score is received.
+ - Changed MathHelper::ByteArrayToInt() to MathHelper::ByteArrayToInt8() and MathHelper::ByteArrayToInt32().
+ - Changed the file extensions for recorded files to match the ADCP. ENS.
+
+RTI-2.07
+ - Changed the version number.
+ - Changed how the incoming data is added to the buffer in PniPrimeCompassBinaryCodec.
+ - Add the incoming data to the buffer not using a for loop in Compass and AdcpBinary codecs.  Use AddRange().
+ - Added a 100 ms delay after sending the command to set in Compass mode in AdcpSerialPort.  This fixes starting calibration.
+ - In PniPrimeCompassBinaryCodec, added classes to store results from the commands.
+ - Added PniPrimeCompassBinaryCodec::GetUInt16() to convert array value to UInt16.
+ - Added PniPrimeCompassBinaryCodec::DecodekSaveDone() to decode the kSaveDone message.
+ - Added PniPrimeCompassBinaryCodec::GetDefaultCompassCalMagCommand() to get the command for the Factory defaults for Mag.
+ - Moved PniPrimeCompassBinaryCodec convertion methods to MathHelper.
+ - Combined MatherHelper.cs and Converters.cs together in MathHelper.cs.
+
+RTI-2.06
+ - Changed the version number.
+ - Updated GIT instructions.
+ - Set the magnitude to absolute value in VelocityVector.  No negatives.
+
+RTI-2.05
+ - Changed the version number.
+ - Created ScreenVelocity.cs to screen the velocity data of bad velocity and against a threshold for the error value.
+ - Fixed bug in ReferenceLayerAverage::AverageEnsemblesAccum() where i check for a bad node.
+ - Fixed BottomTrackDataSet::GetAverageRange() to look for bad averages.
+ - Added the Screening Mark Bad Below Bottom.
+
+RTI-2.04
+ - Changed the version number.
+ - Added try/catch in ReferenceLayerAverage::AverageEnsembles() to prevent exception when jumping around in ensembles.
+ - In ReferenceLayerAverage, update FirstPingTime with first ensemble in average when averaging.
+ - Return 0 in AdcpDatabaseCodec::GetNumberOfEnsembles() if no project is given.
+ - In EnsembleDataSet, set the Status for the constructor that take PRTI01 or PRTI02 sentences.
+ - Set any empty serial number string to all 0's (32 digits).
+ - Created a special serial number for DVL ensembles.
+ - Added a try/catch block in AdcpSerialPort::ReceiveDataHandler() to catch any issues so the serial port will not disconnect on issues.
+ - Added a try/catch block in GpsSerialPort::ReceiveDataHandler() to catch any issues so the serial port will not disconnect on issues.
+
+RTI-2.03
+ - Changed the version number.
+ - Create the method clone in Ensemble.cs to make a deep copy of the ensemble.
+ - Moved file extension defination from AdcpBinaryWriter to Commons.cs.
+ - Add SerialNumber comparators and hashcode.
+ - Added BAD_RANGE for Bottom Track Range.
+ - Added ScreenBottomTrackRange.cs to screen Bottom Track range.
+ - Fixed standard deviation equation.
+ - Renamed RemoveShipSpeed to RemoveBottomTrackVelocity.
+ - Added EnsembleDataSet::UpdateAverageEnsemble() to update averaged ensembles.
+ - Set the file size to zero when getting a new file name in AdcpBinaryWriter.
+ - Changed Status in Ensemble DataSet and Bottom Track DataSet to a Status object.
+ - Added logic to remove ship speed to RemoveShipSpeed.  Fixed issue with using GPS speed to remove ship speed.
+ - Renamed RemoveBottomTrackVelocity back to RemoveShipSpeed.
+ - Put method to create velocity vector in from RemoveShipSpeed.cs to VelocityVector.cs.
+ - Added DegreeToRadian to MathHelper.
+
+RTI-2.02
+ - Changed the version number.
+ - Added Break command to the serial port.
+ - Added Start and Stop ping command to the ADCP serial port.
+ - Added Compass and Compass calibration commands to the ADCP serial port.
+ - Added Save Configuration to the ADCP serial port.
+ - Removed "Time of First Ping" from the AdcpCommands::GetCommandList().
+ - Added GetDeploymentCommandList() to AdcpCommands to send deployment commands.
+ - Changed default command values to match Adcp User Guide Rev F and CDEFAULT in firmware v0.2.04.
+
+RTI-2.00
+ - Changed version number
+ - Added additional baudrate options.
+ - Fix bug in Setting View by improving the performance of limiting the size of a serial port ReceiveBufferString.
+ - Set defaults for AdcpCommands and AdcpSubsystemCommands.
+ - Changed to a while loop in the process thread in AdcpBinaryCodec to parse the data.
+
+RTI-1.14
+ - Changed version number.
+ - Added dependencies to the README.txt file.
+ - Removed "private set" to all the properties in the datasets.
+ - Added Encode() to create byte array of the ensemble.
+ - Changed name of MAX_HEADER_COUNT to HEADER_START_COUNT in Ensemble.
+ - Changed name of DATASET_HEADER_LEN to ENSEMBLE_HEADER_LEN in Ensemble.
+ - Added EnsembleNumber property to Ensemble.
+ - Added Rev E changes to EnsembleDataSet (Firmware size).
+ - Changed BottomTrackData.Beams to NumBeams.
+ - Fix bug in BaseDataSet::GenerateHeader() where ValueType was hard coded to Byte.
+ - Fix bug in BaseDataSet::GetDataSetSize() where Float case statement used wrong variable.
+ - Created Subsystem, SerialNumber and Firmware objects.
+ - Write and read subsystem and firmware version to databases.
+ - Removed Rounded properties in Ancillary to methods to reduce memory footprint.
+ - Fixed bug in Subsystem converting a string to hex byte.
+ - Put try/catch in AdcpDatabaseCodec::ParseDataTables() if error parsing.
+ - Used variables to create query strings.
+ - Fixed bug with SysSerialNumber being written to the database.
+ - Store the Subsystem in the database as a byte.
+ - Added Serial number to the project properties.
+ - Changed the list in SerialNumber to a dictioanry to keep track of index of subsystem.
+ - Changed subsystem in firmware to subsystem index.
+ - Added a method EnsembleDataSet::GetSubSystem() to get the subsystem for the ensemble.
+ - SerialNumber changed the size of the spare and subsystem.
+ - Added AdcpSubsystemCommands to handle commands based off each subsystem.
+
+RTI-1.13
+ - Changed version number.
+ - Added README.txt.
+ - Changed License to FreeBSD to all files.
+ - Removed Cache, LruCache and MagDir.
+
+RTI-1.12
+ - Changed version number.
+ - Fixed bug in NmeaDataSet where a negative ChecksumLoc could be used as index to remove bad NMEA strings.
+ - Removed Pulse Database stuff from DbCommon.
+ - Added indexes to Project database.
+ - Merged Ensemble table and Bottom Track table in database.
+ - Use GPS speed if Bottom Track speed not good to remove ship speed.
+
+RTI-1.11
+ - Changed version number
+ - Added version number for RTI and a version number for Pulse.
+ - Remove ErrorLog added log4net.dll.
+ - Check if a project is selected before trying to buffer incoming data in AdcpBinaryWriter.
+ - Added Commons for RTI to set version number.
+ - Added events to DVL Codec.
+ - Broke unit test for DVL codec when changing to events.  RecorderManager's constructor is not being called to create event.
+ - Changed name of AdcpDataSet to Ensemble.
+ - Added creating the project database file in the Project constructor.
+ - Fixed DVL Codec test using DVL Codec events.
+ - In DVL Codec, added _prevBuffer to prevent StackOverflowException.
+ - Create the project directory in the Project constructor.  ID is gotten later when passed as reference.
+ - Added method in BottomTrackDataSet to determine if Earth Velocity is good.
+ - Added method in Project for project image path.
+ - Added MathHelper class.
  - Added Documentation project that creates a SandCastle help file.